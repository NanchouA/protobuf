/*
** Internal implementation details of the decoder that are shared between
** decode.c and decode_fast.c.
*/

#ifndef UPB_DECODE_INT_H_
#define UPB_DECODE_INT_H_

#include <setjmp.h>

#include "upb/msg.h"
#include "upb/upb.int.h"
#include "upb/decode_fast.h"

/* Must be last. */
#include "upb/port_def.inc"

typedef struct upb_decstate {
  const char *end;         /* Can read up to 16 bytes slop beyond this. */
  const char *limit_ptr;   /* = end + UPB_MIN(limit, 0) */
  int limit;               /* Submessage limit relative to end. */
  int depth;
  uint32_t end_group; /* Set to field number of END_GROUP tag, if any. */
  bool alias;
  char patch[32];
  upb_arena arena;
  jmp_buf err;
} upb_decstate;

/* Error function that will abort decoding with longjmp(). We can't declare this
 * UPB_NORETURN, even though it is appropriate, because if we do then compilers
 * will "helpfully" refuse to tailcall to it
 * (see: https://stackoverflow.com/a/55657013), which will defeat a major goal
 * of our optimizations. That is also why we must declare it in a separate file,
 * otherwise the compiler will see that it calls longjmp() and deduce that it is
 * noreturn. */
const char *fastdecode_err(upb_decstate *d);

<<<<<<< HEAD
/* x86-64 pointers always have the high 16 bits matching. So we can shift
 * left 8 and right 8 without loss of information. */
UPB_INLINE intptr_t decode_totable(const upb_msglayout *tablep) {
  return ((intptr_t)tablep << 8) | tablep->table_mask;
}

UPB_INLINE const upb_msglayout *decode_totablep(intptr_t table) {
  return (void*)(table >> 8);
}

UPB_FORCEINLINE static
const char *fastdecode_tagdispatch(upb_decstate *d, const char *ptr,
                                    upb_msg *msg, intptr_t table,
                                    uint64_t hasbits, uint32_t tag) {
  const upb_msglayout *table_p = decode_totablep(table);
  uint8_t mask = table;
  uint64_t data;
  size_t idx = tag & mask;
  __builtin_assume((idx & 7) == 0);
  idx >>= 3;
  data = table_p->fasttable[idx].field_data ^ tag;
  return table_p->fasttable[idx].field_parser(d, ptr, msg, table, hasbits, data);
}

UPB_FORCEINLINE static
uint32_t fastdecode_loadtag(const char* ptr) {
  uint16_t tag;
  memcpy(&tag, ptr, 2);
  return tag;
}

UPB_FORCEINLINE static
const char *fastdecode_dispatch(upb_decstate *d, const char *ptr, upb_msg *msg,
                                intptr_t table, uint64_t hasbits) {
  if (UPB_UNLIKELY(ptr >= d->fastlimit)) {
    if (UPB_LIKELY(ptr == d->limit)) {
      *(uint32_t*)msg |= hasbits >> 16;  /* Sync hasbits. */
      return ptr;
    }
    uint64_t data = 0;
    return fastdecode_generic(d, ptr, msg, table, hasbits, data);
  }
  return fastdecode_tagdispatch(d, ptr, msg, table, hasbits, fastdecode_loadtag(ptr));
=======
const char *decode_isdonefallback(upb_decstate *d, const char *ptr,
                                  int overrun);

UPB_INLINE
const char *decode_isdonefallback_inl(upb_decstate *d, const char *ptr,
                                      int overrun) {
  if (overrun < d->limit) {
    /* Need to copy remaining data into patch buffer. */
    UPB_ASSERT(overrun >= 0);
    UPB_ASSERT(overrun < 16);
    memset(d->patch + 16, 0, 16);
    memcpy(d->patch, d->end, 16);
    ptr = &d->patch[0] + overrun;
    d->end = &d->patch[16];
    d->limit -= 16;
    d->limit_ptr = d->end + d->limit;
    d->alias = false;
    UPB_ASSERT(ptr < d->limit_ptr);
    return ptr;
  } else {
    /* Parse error: we read past our limit. */
    return NULL;
  }
}

UPB_INLINE
bool decode_isdone_limit(upb_decstate *d, const char **ptr,
                         const char *limit_ptr) {
  int overrun = *ptr - d->end;
  if (UPB_LIKELY(*ptr < d->limit_ptr)) {
    return false;
  } else if (UPB_LIKELY(overrun == d->limit)) {
    return true;
  } else {
    *ptr = decode_isdonefallback(d, *ptr, overrun);
    return false;
  }
}

UPB_INLINE
bool decode_isdone(upb_decstate *d, const char **ptr) {
  return decode_isdone_limit(d, ptr, d->limit_ptr);
}

UPB_INLINE int decode_pushlimit(upb_decstate *d, const char *ptr, int size) {
  int limit = size + (int)(ptr - d->end);
  int delta = d->limit - limit;
  d->limit = limit;
  d->limit_ptr = d->end + UPB_MIN(0, limit);
  return delta;
}

UPB_INLINE void decode_poplimit(upb_decstate *d, int saved_delta) {
  d->limit += saved_delta;
  d->limit_ptr = d->end + UPB_MIN(0, d->limit);
  UPB_ASSERT(d->limit_ptr == d->end + UPB_MIN(0, d->limit));
>>>>>>> 46eb8246
}

#include "upb/port_undef.inc"

#endif  /* UPB_DECODE_INT_H_ */<|MERGE_RESOLUTION|>--- conflicted
+++ resolved
@@ -18,6 +18,8 @@
 typedef struct upb_decstate {
   const char *end;         /* Can read up to 16 bytes slop beyond this. */
   const char *limit_ptr;   /* = end + UPB_MIN(limit, 0) */
+  upb_msg *unknown_msg;    /* If non-NULL, add unknown data at buffer flip. */
+  const char *unknown;     /* Start of unknown data. */
   int limit;               /* Submessage limit relative to end. */
   int depth;
   uint32_t end_group; /* Set to field number of END_GROUP tag, if any. */
@@ -36,7 +38,6 @@
  * noreturn. */
 const char *fastdecode_err(upb_decstate *d);
 
-<<<<<<< HEAD
 /* x86-64 pointers always have the high 16 bits matching. So we can shift
  * left 8 and right 8 without loss of information. */
 UPB_INLINE intptr_t decode_totable(const upb_msglayout *tablep) {
@@ -47,7 +48,50 @@
   return (void*)(table >> 8);
 }
 
-UPB_FORCEINLINE static
+UPB_INLINE
+const char *decode_isdonefallback_inl(upb_decstate *d, const char *ptr,
+                                      int overrun) {
+  if (overrun < d->limit) {
+    /* Need to copy remaining data into patch buffer. */
+    UPB_ASSERT(overrun < 16);
+    if (d->unknown_msg) {
+      if (!_upb_msg_addunknown(d->unknown_msg, d->unknown, ptr - d->unknown,
+                               &d->arena)) {
+        return NULL;
+      }
+      d->unknown = &d->patch[0] + overrun;
+    }
+    memset(d->patch + 16, 0, 16);
+    memcpy(d->patch, d->end, 16);
+    ptr = &d->patch[0] + overrun;
+    d->end = &d->patch[16];
+    d->limit -= 16;
+    d->limit_ptr = d->end + d->limit;
+    d->alias = false;
+    UPB_ASSERT(ptr < d->limit_ptr);
+    return ptr;
+  } else {
+    return NULL;
+  }
+}
+
+const char *decode_isdonefallback(upb_decstate *d, const char *ptr,
+                                  int overrun);
+
+UPB_INLINE
+bool decode_isdone(upb_decstate *d, const char **ptr) {
+  int overrun = *ptr - d->end;
+  if (UPB_LIKELY(*ptr < d->limit_ptr)) {
+    return false;
+  } else if (UPB_LIKELY(overrun == d->limit)) {
+    return true;
+  } else {
+    *ptr = decode_isdonefallback(d, *ptr, overrun);
+    return false;
+  }
+}
+
+UPB_INLINE
 const char *fastdecode_tagdispatch(upb_decstate *d, const char *ptr,
                                     upb_msg *msg, intptr_t table,
                                     uint64_t hasbits, uint32_t tag) {
@@ -61,68 +105,10 @@
   return table_p->fasttable[idx].field_parser(d, ptr, msg, table, hasbits, data);
 }
 
-UPB_FORCEINLINE static
-uint32_t fastdecode_loadtag(const char* ptr) {
+UPB_INLINE uint32_t fastdecode_loadtag(const char* ptr) {
   uint16_t tag;
   memcpy(&tag, ptr, 2);
   return tag;
-}
-
-UPB_FORCEINLINE static
-const char *fastdecode_dispatch(upb_decstate *d, const char *ptr, upb_msg *msg,
-                                intptr_t table, uint64_t hasbits) {
-  if (UPB_UNLIKELY(ptr >= d->fastlimit)) {
-    if (UPB_LIKELY(ptr == d->limit)) {
-      *(uint32_t*)msg |= hasbits >> 16;  /* Sync hasbits. */
-      return ptr;
-    }
-    uint64_t data = 0;
-    return fastdecode_generic(d, ptr, msg, table, hasbits, data);
-  }
-  return fastdecode_tagdispatch(d, ptr, msg, table, hasbits, fastdecode_loadtag(ptr));
-=======
-const char *decode_isdonefallback(upb_decstate *d, const char *ptr,
-                                  int overrun);
-
-UPB_INLINE
-const char *decode_isdonefallback_inl(upb_decstate *d, const char *ptr,
-                                      int overrun) {
-  if (overrun < d->limit) {
-    /* Need to copy remaining data into patch buffer. */
-    UPB_ASSERT(overrun >= 0);
-    UPB_ASSERT(overrun < 16);
-    memset(d->patch + 16, 0, 16);
-    memcpy(d->patch, d->end, 16);
-    ptr = &d->patch[0] + overrun;
-    d->end = &d->patch[16];
-    d->limit -= 16;
-    d->limit_ptr = d->end + d->limit;
-    d->alias = false;
-    UPB_ASSERT(ptr < d->limit_ptr);
-    return ptr;
-  } else {
-    /* Parse error: we read past our limit. */
-    return NULL;
-  }
-}
-
-UPB_INLINE
-bool decode_isdone_limit(upb_decstate *d, const char **ptr,
-                         const char *limit_ptr) {
-  int overrun = *ptr - d->end;
-  if (UPB_LIKELY(*ptr < d->limit_ptr)) {
-    return false;
-  } else if (UPB_LIKELY(overrun == d->limit)) {
-    return true;
-  } else {
-    *ptr = decode_isdonefallback(d, *ptr, overrun);
-    return false;
-  }
-}
-
-UPB_INLINE
-bool decode_isdone(upb_decstate *d, const char **ptr) {
-  return decode_isdone_limit(d, ptr, d->limit_ptr);
 }
 
 UPB_INLINE int decode_pushlimit(upb_decstate *d, const char *ptr, int size) {
@@ -137,7 +123,6 @@
   d->limit += saved_delta;
   d->limit_ptr = d->end + UPB_MIN(0, d->limit);
   UPB_ASSERT(d->limit_ptr == d->end + UPB_MIN(0, d->limit));
->>>>>>> 46eb8246
 }
 
 #include "upb/port_undef.inc"
