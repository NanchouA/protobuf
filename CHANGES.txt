<<<<<<< HEAD
Unreleased Changes

  C++:
  * Removed deprecated unsafe arena string accessors
  * Enabled heterogeneous lookup for std::string keys in maps.
  * Improved the randomness of map ordering.
  * Removed implicit conversion from StringPiece to std::string
  * Fix use-after-destroy bug when the Map is allocated in the arena.
  * Improved the randomness of proto map ordering

  Python:
  * Reject lowercase t for Timestamp json format. Fixes a conformance test.
  * Improved the error message when AttributeError is returned from __getattr__
    in EnumTypeWrapper.

  C#:
  * Dropped support for netstandard1.0 (replaced by support for netstandard1.1).
    This was required to modernize the parsing stack to use the `Span<byte>`
    type internally. (#7351)
  * Add `ParseFrom(ReadOnlySequence<byte>)` method to enable GC friendly
    parsing with reduced allocations and buffer copies. (#7351)
  * Add `GOOGLE_PROTOBUF_REFSTRUCT_COMPATIBILITY_MODE` define to make
    generated code compatible with old C# compilers (pre-roslyn compilers
    from .NET framework and old versions of mono) that do not support
    ref structs. (#7490)
=======
2020-06-01 version 3.12.3 (C++/Java/Python/PHP/Objective-C/C#/Ruby/JavaScript)

  Objective-C
  * Tweak the union used for Extensions to support old generated code. #7573
>>>>>>> 9ce8c330

2020-05-26 version 3.12.2 (C++/Java/Python/PHP/Objective-C/C#/Ruby/JavaScript)

  C++
  * Simplified the template export macros to fix the build for mingw32. (#7539)

  Objective-C
  * Fix for the :protobuf_objc target in the Bazel BUILD file. (#7538)

2020-05-20 version 3.12.1 (C++/Java/Python/PHP/Objective-C/C#/Ruby/JavaScript)

  Ruby
  * Re-add binary gems for Ruby 2.3 and 2.4. These are EOL upstream, however
    many people still use them and dropping support will require more
    coordination.

2020-05-12 version 3.12.0 (C++/Java/Python/PHP/Objective-C/C#/Ruby/JavaScript)

  Protocol Compiler
  * [experimental] Singular, non-message typed fields in proto3 now support
    presence tracking. This is enabled by adding the "optional" field label and
    passing the --experimental_allow_proto3_optional flag to protoc.
    * For usage info, see docs/field_presence.md.
    * During this experimental phase, code generators should update to support
      proto3 presence, see docs/implementing_proto3_presence.md for instructions.
  * Allow duplicate symbol names when multiple descriptor sets are passed on
    the command-line, to match the behavior when multiple .proto files are passed.
  * Deterministic `protoc --descriptor_set_out` (#7175)

  C++
  * [experimental] Added proto3 presence support.
  * New descriptor APIs to support proto3 presence.
  * Enable Arenas by default on all .proto files.
  * Documented that users are not allowed to subclass Message or MessageLite.
  * Mark generated classes as final; inheriting from protos is strongly discouraged.
  * Add stack overflow protection for text format with unknown fields.
  * Add accessors for map key and value FieldDescriptors.
  * Add FieldMaskUtil::FromFieldNumbers().
  * MessageDifferencer: use ParsePartial() on Any fields so the diff does not
    fail when there are missing required fields.
  * ReflectionOps::Merge(): lookup messages in the right factory, if it can.
  * Added Descriptor::WellKnownTypes enum and Descriptor::well_known_type()
    accessor as an easier way of determining if a message is a Well-Known Type.
  * Optimized RepeatedField::Add() when it is used in a loop.
  * Made proto move/swap more efficient.
  * De-virtualize the GetArena() method in MessageLite.
  * Improves performance of json_stream_parser.cc by factor 1000 (#7230)
  * bug: #7076 undefine Windows OUT and OPTIONAL macros (#7087)
  * Fixed a bug in FieldDescriptor::DebugString() that would erroneously print
    an "optional" label for a field in a oneof.
  * Fix bug in parsing bool extensions that assumed they are always 1 byte.
  * Fix off-by-one error in FieldOptions::ByteSize() when extensions are present.
  * Clarified the comments to show an example of the difference between
    Descriptor::extension and DescriptorPool::FindAllExtensions.
  * Add a compiler option 'code_size' to force optimize_for=code_size on all
    protos where this is possible.

  Java
  * [experimental] Added proto3 presence support.
  * Mark java enum _VALUE constants as @Deprecated if the enum field is deprecated
  * reduce <clinit> size for enums with allow_alias set to true.
  * Sort map fields alphabetically by the field's key when printing textproto.
  * Fixed a bug in map sorting that appeared in -rc1 and -rc2 (#7508).
  * TextFormat.merge() handles Any as top level type.
  * Throw a descriptive IllegalArgumentException when calling
    getValueDescriptor() on enum special value UNRECOGNIZED instead of
    ArrayIndexOutOfBoundsException.
  * Fixed an issue with JsonFormat.printer() where setting printingEnumsAsInts()
    would override the configuration passed into includingDefaultValueFields().
  * Implement overrides of indexOf() and contains() on primitive lists returned
    for repeated fields to avoid autoboxing the list contents.
  * Add overload to FieldMaskUtil.fromStringList that accepts a descriptor.
  * [bazel] Move Java runtime/toolchains into //java (#7190)

  Python
  * [experimental] Added proto3 presence support.
  * [experimental] fast import protobuf module, only works with cpp generated code linked in.
  * Truncate 'float' fields to 4 bytes of precision in setters for pure-Python
    implementation (C++ extension was already doing this).
  * Fixed a memory leak in C++ bindings.
  * Added a deprecation warning when code tries to create Descriptor objects
    directly.
  * Fix unintended comparison between bytes and string in descriptor.py.
  * Avoid printing excess digits for float fields in TextFormat.
  * Remove Python 2.5 syntax compatibility from the proto compiler generated _pb2.py module code.
  * Drop 3.3, 3.4 and use single version docker images for all python tests (#7396)

  JavaScript
  * Fix js message pivot selection (#6813)

  PHP
  * Persistent Descriptor Pool (#6899)
  * Implement lazy loading of php class for proto messages (#6911)
  * Correct @return in Any.unpack docblock (#7089)
  * Ignore unknown enum value when ignore_unknown specified (#7455)

  Ruby
  * [experimental] Implemented proto3 presence for Ruby. (#7406)
  * Stop building binary gems for ruby <2.5 (#7453)
  * Fix for wrappers with a zero value (#7195)
  * Fix for JSON serialization of 0/empty-valued wrapper types (#7198)
  * Call "Class#new" over rb_class_new_instance in decoding (#7352)
  * Build extensions for Ruby 2.7 (#7027)
  * assigning 'nil' to submessage should clear the field. (#7397)

  C#
  * [experimental] Add support for proto3 presence fields in C# (#7382)
  * Mark GetOption API as obsolete and expose the "GetOptions()" method on descriptors instead (#7491)
  * Remove Has/Clear members for C# message fields in proto2 (#7429)
  * Enforce recursion depth checking for unknown fields (#7132)
  * Fix conformance test failures for Google.Protobuf (#6910)
  * Cleanup various bits of Google.Protobuf (#6674)
  * Fix latest ArgumentException for C# extensions (#6938)
  * Remove unnecessary branch from ReadTag (#7289)

  Objective-C
  * [experimental] ObjC Proto3 optional support (#7421)
  * Block subclassing of generated classes (#7124)
  * Use references to Obj C classes instead of names in descriptors. (#7026)
  * Revisit how the WKTs are bundled with ObjC. (#7173)

  Other
  * Add a proto_lang_toolchain for javalite (#6882)
  * [bazel] Update gtest and deprecate //external:{gtest,gtest_main} (#7237)
  * Add application note for explicit presence tracking. (#7390)
  * Howto doc for implementing proto3 presence in a code generator. (#7407)


2020-02-14 version 3.11.4 (C++/Java/Python/PHP/Objective-C/C#/Ruby/JavaScript)
  
  C#
  * Fix latest ArgumentException for C# extensions (#7188)
  * Enforce recursion depth checking for unknown fields (#7210)
  
  Ruby
  * Fix wrappers with a zero value (#7195)
  * Fix JSON serialization of 0/empty-valued wrapper types (#7198)

2020-01-31 version 3.11.3 (C++/Java/Python/PHP/Objective-C/C#/Ruby/JavaScript)

  C++
  * Add OUT and OPTIONAL to windows portability files (#7087)

  PHP
  * Refactored ulong to zend_ulong for php7.4 compatibility (#7147)
  * Call register_class before getClass from desc to fix segfault (#7077)
  

2019-12-10 version 3.11.2 (C++/Java/Python/PHP/Objective-C/C#/Ruby/JavaScript)

  PHP
  * Make c extension portable for php 7.4 (#6968)
  

2019-12-02 version 3.11.1 (C++/Java/Python/PHP/Objective-C/C#/Ruby/JavaScript)

  PHP
  * Extern declare protobuf_globals (#6946)


2019-11-19 version 3.11.0 (C++/Java/Python/PHP/Objective-C/C#/Ruby/JavaScript)

  C++
  * Make serialization method naming consistent
  * Make proto runtime + generated code free of deprecation warnings
  * Moved ShutdownProtobufLibrary() to message_lite.h.  For backward compatibility a declaration is still available in stubs/common.h, but users should prefer message_lite.h
  * Removed non-namespace macro EXPECT_OK()
  * Removed mathlimits.h from stubs in favor of using std::numeric_limits from C++11
  * Fixed bug in parser when ending on a group tag
  * Add a helper function to UnknownFieldSet to deal with the changing return value of message::unknown_fields()
  * Fix incorrect use of string_view iterators
  * Support direct pickling of nested messages
  * Skip extension tag validation for MessageSet if unknown dependencies are allowed
  * Updated deprecation macros to annotate deprecated code (#6612)
  * Remove conversion warning in MapEntryFuncs::ByteSizeLong (#6766)
  * Revert "Make shared libraries be able to link to MSVC static runtime libraries, so that VC runtime is not required." (#6914)

  Java
  * Remove the usage of MethodHandle, so that Android users prior to API version 26 can use protobuf-java
  * Publish ProGuard config for javalite
  * Fix for StrictMode disk read violation in ExtensionRegistryLite
  * Include part of the ByteString's content in its toString().
  * Include unknown fields when merging proto3 messages in Java lite builders

  Python
  * Add float_precision option in json format printer
  * Optionally print bytes fields as messages in unknown fields, if possible
  * FieldPath: fix testing IsSet on root path ''
  * Experimental code gen (fast import protobuf module) which only work with cpp generated code linked in

  JavaScript
  * Remove guard for Symbol iterator for jspb.Map

  PHP
  * Avoid too much overhead in layout_init (#6716)
  * Lazily Create Singular Wrapper Message (#6833)
  * Implement lazy loading of php class for proto messages (#6911)

  Ruby
  * Ruby lazy wrappers optimization (#6797)

  C#
  * (RepeatedField): Capacity property to resize the internal array (#6530)
  * Experimental proto2 support is now officially available (#4642, #5183, #5350, #5936)
  * Getting started doc: https://github.com/protocolbuffers/protobuf/blob/master/docs/csharp/proto2.md
  * Add length checks to ExtensionCollection (#6759)
  * Optimize parsing of some primitive and wrapper types (#6843)
  * Use 3 parameter Encoding.GetString for default string values (#6828)
  * Change _Extensions property to normal body rather than expression (#6856)

  Objective C
  * Fixed unaligned reads for 32bit arm with newer Xcode versions (#6678)


2019-09-03 version 3.10.0 (C++/Java/Python/PHP/Objective-C/C#/Ruby/JavaScript)

  C++
  * Switch the proto parser to the faster MOMI parser.
  * Properly escape Struct keys in the proto3 JSON serializer.
  * Fix crash on uninitialized map entries.
  * Informed the compiler of has-bit invariant to produce better code
  * Unused imports of files defining descriptor extensions will now be reported
  * Add proto2::util::RemoveSubranges to remove multiple subranges in linear time.
  * Added BaseTextGenerator::GetCurrentIndentationSize()
  * Made implicit weak fields compatible with the Apple linker
  * Support 32 bit values for ProtoStreamObjectWriter to Struct.
  * Removed the internal-only header coded_stream_inl.h and the internal-only methods defined there.
  * Enforced no SWIG wrapping of descriptor_database.h (other headers already had this restriction).
  * Implementation of the equivalent of the MOMI parser for serialization. This removes one of the two serialization routines, by making the fast array serialization routine completely general. SerializeToCodedStream can now be implemented in terms of the much much faster array serialization. The array serialization regresses slightly, but when array serialization is not possible this wins big. 
  * Do not convert unknown field name to snake case to accurately report error.
  * Fix a UBSAN warnings. (#6333)
  * Add podspec for C++ (#6404)
  * protoc: fix source code info location for missing label (#6436)
  * C++ Add move constructor for Reflection's SetString (#6477)

  Java
  * Call loadDescriptor outside of synchronized block to remove one possible source of deadlock.
  * Have oneof enums implement a separate interface (other than EnumLite) for clarity.
  * Opensource Android Memory Accessors
  * Update TextFormat to make use of the new TypeRegistry.
  * Support getFieldBuilder and getRepeatedFieldBuilder in ExtendableBuilder
  * Update JsonFormat to make use of the new TypeRegistry.
  * Add proguard config generator for GmmBenchmarkSuiteLite.
  * Change ProtobufArrayList to use Object[] instead of ArrayList for 5-10% faster parsing
  * Implement ProtobufArrayList.add(E) for 20% (5%-40%) faster overall protolite2 parsing
  * Make a copy of JsonFormat.TypeRegistry at the protobuf top level package. This will eventually replace JsonFormat.TypeRegistry.
  * Fix javadoc warnings in generated files (#6231)
  * Java: Add Automatic-Module-Name entries to the Manifest (#6568)

  Python
  * Add descriptor methods in descriptor_pool are deprecated.
  * Uses explicit imports to prevent multithread test failures in py3.
  * Added __delitem__ for Python extension dict
  * Update six version to 1.12.0 and fix legacy_create_init issue (#6391)

  JavaScript
  * Remove deprecated boolean option to getResultBase64String().
  * Fix sint64 zig-zag encoding.
  * Simplify hash64 string conversion to avoid DIGIT array. Should reduce overhead if these functions aren't used, and be more efficient by avoiding linear array searches.
  * Change the parameter types of binaryReaderFn in ExtensionFieldBinaryInfo to (number, ?, ?).
  * Create dates.ts and time_of_days.ts to mirror Java versions. This is a near-identical conversion of c.g.type.util.{Dates,TimeOfDays} respectively.
  * Migrate moneys to TypeScript.
  
  PHP
  * Fix incorrect leap day for Timestamp (#6696)
  * Initialize well known type values (#6713)

  Ruby
  * Fix scope resolution for Google namespace (#5878)
  * Support hashes for struct initializers (#5716)
  * Optimized away the creation of empty string objects. (#6502)
  * Roll forward Ruby upb changes now that protobuf Ruby build is fixed (#5866)
  * Optimized layout_mark() for Ruby (#6521)
  * Optimization for layout_init() (#6547)
  * Fix for GC of Ruby map frames. (#6533)
  * Fixed leap year handling by reworking upb_mktime() -> upb_timegm(). (#6695)
  
  Objective C
  * Remove OSReadLittle* due to alignment requirements (#6678)
  * Don't use unions and instead use memcpy for the type swaps. (#6672)

  Other
  * Override CocoaPods module to lowercase (#6464)


2019-06-28 version 3.9.0 (C++/Java/Python/PHP/Objective-C/C#/Ruby/JavaScript)

  C++
  * Optimize and simplify implementation of RepeatedPtrFieldBase
  * Don't create unnecessary unknown field sets.
  * Remove branch from accessors to repeated field element array.
  * Added delimited parse and serialize util.
  * Reduce size by not emitting constants for fieldnumbers
  * Fix a bug when comparing finite and infinite field values with explicit tolerances.
  * TextFormat::Parser should use a custom Finder to look up extensions by number if one is provided.
  * Add MessageLite::Utf8DebugString() to make MessageLite more compatible with Message.
  * Fail fast for better performance in DescriptorPool::FindExtensionByNumber() if descriptor has no defined extensions.
  * Adding the file name to help debug colliding extensions
  * Added FieldDescriptor::PrintableNameForExtension() and DescriptorPool::FindExtensionByPrintableName().
    The latter will replace Reflection::FindKnownExtensionByName().
  * Replace NULL with nullptr
  * Created a new Add method in repeated field that allows adding a range of elements all at once.
  * Enabled enum name-to-value mapping functions for C++ lite
  * Avoid dynamic initialization in descriptor.proto generated code
  * Move stream functions to MessageLite from Message.
  * Move all zero_copy_stream functionality to io_lite.
  * Do not create array of matched fields for simple repeated fields
  * Enabling silent mode by default to reduce make compilation noise. (#6237)

  Java
  * Expose TextFormat.Printer and make it configurable. Deprecate the static methods.
  * Library for constructing google.protobuf.Struct and google.protobuf.Value
  * Make OneofDescriptor extend GenericDescriptor.
  * Expose streamingness of service methods from MethodDescriptor.
  * Fix a bug where TextFormat fails to parse Any filed with > 1 embedded message sub-fields.
  * Establish consistent JsonFormat behavior for nulls in oneofs, regardless of order.
  * Update GSON version to 3.8.5. (#6268)
  * Add `protobuf_java_lite` Bazel target. (#6177)

  Python
  * Change implementation of Name() for enums that allow aliases in proto2 in Python
    to be in line with claims in C++ implementation (to return first value).
  * Explicitly say what field cannot be set when the new value fails a type check.
  * Duplicate register in descriptor pool will raise errors
  * Add __slots__ to all well_known_types classes, custom attributes are not allowed anymore.
  * text_format only present 8 valid digits for float fields by default

  JavaScript
  * Add Oneof enum to the list of goog.provide

  PHP
  * Make php message class final to avoid mocking. (#6277)
  * Rename get/setXXXValue to get/setXXXWrapper. (#6295)

  Ruby
  * Remove to_hash methods. (#6166)


2019-04-29 version 3.8.0 (C++/Java/Python/PHP/Objective-C/C#/Ruby/JavaScript)

  C++
  * Use std::atomic<int32> in case of myriad2 platform
  * Always declare enums to be int-sized
  * Added DebugString() and ShortDebugString() methods on MessageLite
  * Specialized different parse loop control flows
  * Make hasbits potentially in register. The or's start forming an obstacle because it's a read modify store on the same mem address on each iteration.
  * Move to an internal MACRO for parser validity checks.
  * Improve map parsing performance.
  * Make MergePartialFromCodedStream non virtual. This allows direct calls, potential inlining and is also a code health improvement
  * Add an overall limit to parse_context to prevent reading past it. This allows to remove a annoying level of indirection.
  * Fix a mistake, we shouldn't verify map key/value strings for utf8 in opt mode for proto2.
  * Further improvements to cut binary size.
  * Prepare to make MergePartialFromCodedStream non-virtual.
  * A report on some interesting behavior change in python (caused by b/27494216) made me realize there is a check that needs to be done in case the parse ended on a end group tag.
  * Add a note of caution to the comments around skip in CodedOutputStream.
  * Simplify end check.
  * Add overload for ParseMessage for MessageLite/Message types. If the explicit type is not known inlining won't help de-virtualizing the virtual call.
  * Reduce linker input. It turns out that ParseMessage is not inlined, producing  template instantiations that are used only once and save nothing but cost more.
  * Improve the parser.
  * [c++17] Changed proto2::RepeatedPtrField iterators to no longer derive from the deprecated std::iterator class.
  * Change the default value of case_insensitive_enum_parsing to false for JsonStringToMessage.
  * Add a warning if a field name doesn't match the style guide.
  * Fix TextFormat not round-trip correctly when float value is max float.
  * Added locationed info for some errors at compiler
  * Python reserved keywords are now working with getattr()/setattr() for most descriptors.
  * Added AllowUnknownField() in text_format
  * Append '_' to C++ reserved keywords for message, enum, extension
  * Fix MSVC warning C4244 in protobuf's parse_context.h.
  * Updating Iterators to be compatible with C++17 in MSVC.
  * Use capability annotation in mutex.h
  * Fix "UndefinedBehaviorSanitizer: cfi-bad-type"
  * CriticalSectionLock class as a lightweight replacement for std::mutex on Windows platforms.
  * Removed vestigial wire_format_lite_inl.h

  C#
  * Added System.Memory dependency.

  Java
  * Make Java protoc code generator ignore optimize_for LITE_RUNTIME. Users should instead use the Java lite protoc plugin.
  * Change Extension getMessageDefaultInstance() to return Message instead of MessageLite.
  * Prevent malicious input streams from leaking buffers for ByteString or ByteBuffer parsing.
  * Release new Javalite runtime.
  * Show warning in case potential file name conflict.
  * Allow Java reserved keywords to be used in extensions.
  * Added setAllowUnknownFields() in text format
  * Add memoization to ExtensionRegistryLite.getEmptyRegistry()
  * Improve performance of CodedOutputStream.writeUInt32NoTag
  * Add an optimized mismatch-finding algorithm to UnsafeUtil.
  * When serializing uint32 varints, check that we have MAX_VARINT32_SIZE bytes left, not just MAX_VARINT_SIZE.
  * Minor optimization to RopeByteString.PieceIterator

  JavaScript
  * Simplify generated toObject code when the default value is used.

  Python
  * Changes implementation of Name() for enums that allow aliases in proto2 in Python to be in line with claims in C++ implementation (to return first value).
  * Added double_format option in text format printer.
  * Added iter and __contains__ to extension dict
  * Added allow_unknown_field option in python text format parser
  * Fixed Timestamp.ToDatetime() loses precision issue
  * Support unknown field in text format printer.
  * Float field will be convert to inf if bigger than struct.unpack('f', b'\xff\xff\x7f\x7f')[0] which is about 3.4028234664e+38,
  convert to -inf if smaller than -3.4028234664e+38
  * Allowed casting str->bytes in Message.__setstate__

  Ruby
  * Helper methods to get enum name for Ruby.


2019-01-24 version 3.7.0 (C++/Java/Python/PHP/Objective-C/C#/Ruby/JavaScript)

  C++
  * Introduced new MOMI (maybe-outside-memory-interval) parser.
  * Add an option to json_util to parse enum as case-insensitive. In the future, enum parsing in json_util will become case-sensitive.
  * Added conformance test for enum aliases
  * Added support for --cpp_out=speed:...
  * Added use of C++ override keyword where appropriate
  * Many other cleanups and fixes.

  Java
  * Fix illegal reflective access warning in JDK 9+
  * Add BOM

  Python
  * Added Python 3.7 compatibility.
  * Modified ParseFromString to return bytes parsed .
  * Introduce Proto C API.
  * FindFileContainingSymbol in descriptor pool is now able to find field and enum values.
  * reflection.MakeClass()  and  reflection.ParseMessage() are deprecated.
  * Added DescriptorPool.FindMethodByName() method in pure python (c extension already has it)
  * Flipped proto3 to preserve unknown fields by default.
  * Added support for memoryview in python3 proto message parsing.
  * Added MergeFrom for repeated scalar fields in c extension (pure python already has it)
  * Surrogates are now rejected at setters in python3.
  * Added public unknown field API.
  * RecursionLimit is also set to max if allow_oversize_protos is enabled.
  * Disallow duplicate scalars in proto3 text_format parse.
  * Fix some segment faults for c extension map field.

  PHP
  * Most issues for json encoding/decoding in the c extension have been fixed. There are still some edge cases not fixed. For more details, check conformance/failure_list_php_c.txt.
  * Supports php 7.3
  * Added helper methods to convert between enum values and names.
  * Allow setting/getting wrapper message fields using primitive values.
  * Various bug fixes.

  Ruby
  * Ruby 2.6 support.
  * Drops support for ruby < 2.3.
  * Most issues for json encoding/decoding in the c extension have been fixed. There are still some edge cases not fixed. For more details, check conformance/failure_list_ruby.txt.
  * Json parsing can specify an option to ignore unknown fields: msg.decode_json(data, {ignore_unknown_fields: true}).
  * Added support for proto2 syntax (partially).
  * Various bug fixes.

  Csharp
  * More support for FieldMask include merge, intersect and more.
  * Increasing the default recursion limit to 100.
  * Support loading FileDescriptors dynamically.
  * Provide access to comments from descriptors.
  * Added Any.Is method.
  * Compatible with C# 6
  * Added IComparable and comparison operators on Timestamp.

  Objective C
  * Add ability to introspect list of enum values (#4678)
  * Copy the value when setting message/data fields (#5215)
  * Support suppressing the objc package prefix checks on a list of files (#5309)
  * More complete keyword and NSObject method (via categories) checks for field names, can result in more fields being rename, but avoids the collisions at runtime (#5289)
  * Small fixes to TextFormat generation for extensions (#5362)
  * Provide more details/context in deprecation messages (#5412)
  * Array/Dictionary enumeration blocks NS_NOESCAPE annotation for Swift (#5421)
  * Properly annotate extensions for ARC when their names imply behaviors (#5427)
  * Enum alias name collision improvements (#5480)


2018-07-27 version 3.6.1 (C++/Java/Python/PHP/Objective-C/C#/Ruby/JavaScript)

  C++
  * Introduced workaround for Windows issue with std::atomic and std::once_flag
    initialization (#4777, #4773).

  PHP
  * Added compatibility with PHP 7.3 (#4898).

  Ruby
  * Fixed Ruby crash involving Any encoding (#4718).

2018-06-01 version 3.6.0 (C++/Java/Python/PHP/Objective-C/C#/Ruby/JavaScript)

  C++
  * Starting from this release, we now require C++11. For those we cannot yet
    upgrade to C++11, we will try to keep the 3.5.x branch updated with
    critical bug fixes only. If you have any concerns about this, please
    comment on issue #2780.
  * Moved to C++11 types like std::atomic and std::unique_ptr and away from our
    old custom-built equivalents.
  * Added support for repeated message fields in lite protos using implicit
    weak fields. This is an experimental feature that allows the linker to
    strip out more unused messages than previously was possible.
  * Fixed SourceCodeInfo for interpreted options and extension range options.
  * Fixed always_print_enums_as_ints option for JSON serialization.
  * Added support for ignoring unknown enum values when parsing JSON.
  * Create std::string in Arena memory.
  * Fixed ValidateDateTime to correctly check the day.
  * Fixed bug in ZeroCopyStreamByteSink.
  * Various other cleanups and fixes.

  Java
  * Dropped support for Java 6.
  * Added a UTF-8 decoder that uses Unsafe to directly decode a byte buffer.
  * Added deprecation annotations to generated code for deprecated oneof
    fields.
  * Fixed map field serialization in DynamicMessage.
  * Cleanup and documentation for Java Lite runtime.
  * Various other fixes and cleanups
  * Fixed unboxed arraylists to handle an edge case
  * Improved performance for copying between unboxed arraylists
  * Fixed lite protobuf to avoid Java compiler warnings
  * Improved test coverage for lite runtime
  * Performance improvements for lite runtime

  Python
  * Fixed bytes/string map key incompatibility between C++ and pure-Python
    implementations (issue #4029)
  * Added __init__.py files to compiler and util subpackages
  * Use /MT for all Windows versions
  * Fixed an issue affecting the Python-C++ implementation when used with
    Cython (issue #2896)
  * Various text format fixes
  * Various fixes to resolve behavior differences between the pure-Python and
    Python-C++ implementations

  PHP
  * Added php_metadata_namespace to control the file path of generated metadata
    file.
  * Changed generated classes of nested message/enum. E.g., Foo.Bar, which
    previously generates Foo_Bar, now generates Foo/Bar
  * Added array constructor. When creating a message, users can pass a php
    array whose content is field name to value pairs into constructor. The
    created message will be initialized according to the array. Note that
    message field should use a message value instead of a sub-array.
  * Various bug fixes.

  Objective-C
  * We removed some helper class methods from GPBDictionary to shrink the size
    of the library, the functionary is still there, but you may need to do some
    specific +alloc / -init… methods instead.
  * Minor improvements in the performance of object field getters/setters by
    avoiding some memory management overhead.
  * Fix a memory leak during the raising of some errors.
  * Make header importing completely order independent.
  * Small code improvements for things the undefined behaviors compiler option
    was flagging.

  Ruby
  * Added ruby_package file option to control the module of generated class.
  * Various bug fixes.

  Javascript
  * Allow setting string to int64 field.

  Csharp
  * Unknown fields are now parsed and then sent back on the wire. They can be
    discarded at parse time via a CodedInputStream option.
  * Movement towards working with .NET 3.5 and Unity
  * Expression trees are no longer used
  * AOT generics issues in Unity/il2cpp have a workaround (see this commit for
    details)
  * Floating point values are now compared bitwise (affects NaN value
    comparisons)
  * The default size limit when parsing is now 2GB rather than 64MB
  * MessageParser now supports parsing from a slice of a byte array
  * JSON list parsing now accepts null values where the underlying proto
    representation does

2017-12-20 version 3.5.1 (C++/Java/Python/PHP/Objective-C/C#/Ruby/JavaScript)
  Planned Future Changes
  * Make C++ implementation C++11 only: we plan to require C++11 to build
    protobuf code starting from 3.6.0 release. Please join this github issue:
    https://github.com/protocolbuffers/protobuf/issues/2780 to provide your feedback.

  protoc
  * Fixed a bug introduced in 3.5.0 and protoc in Windows now accepts non-ascii
    characters in paths again.

  C++
  * Removed several usages of C++11 features in the code base.
  * Fixed some compiler warnings.

  PHP
  * Fixed memory leak in C-extension implementation.
  * Added discardUnknokwnFields API.
  * Removed duplicated typedef in C-extension headers.
  * Avoided calling private php methods (timelib_update_ts).
  * Fixed Any.php to use fully-qualified name for DescriptorPool.

  Ruby
  * Added Google_Protobuf_discard_unknown for discarding unknown fields in
    messages.

  C#
  * Unknown fields are now preserved by default.
  * Floating point values are now bitwise compared, affecting message equality
    check and Contains() API in map and repeated fields.


2017-11-13 version 3.5.0 (C++/Java/Python/PHP/Objective-C/C#/Ruby/JavaScript)
  Planned Future Changes
  * Make C++ implementation C++11 only: we plan to require C++11 to build
    protobuf code starting from 3.6.0 release. Please join this github issue:
    https://github.com/protocolbuffers/protobuf/issues/2780 to provide your feedback.

  General
  * Unknown fields are now preserved in proto3 for most of the language
    implementations for proto3 by default. See the per-language section for
    details.
  * reserve keyword are now supported in enums

  C++
  * Proto3 messages are now preserving unknown fields by default. If you rely on
    unknowns fields being dropped. Please use DiscardUnknownFields() explicitly.
  * Deprecated the unsafe_arena_release_* and unsafe_arena_add_allocated_*
    methods for string fields.
  * Added move constructor and move assignment to RepeatedField,
    RepeatedPtrField and google::protobuf::Any.
  * Added perfect forwarding in Arena::CreateMessage
  * In-progress experimental support for implicit weak fields with lite protos.
    This feature allows the linker to strip out more unused messages and reduce
    binary size.
  * Various performance optimizations.

  Java
  * Proto3 messages are now preserving unknown fields by default. If you’d like
    to drop unknown fields, please use the DiscardUnknownFieldsParser API. For
    example:
      Parser<Foo> parser = DiscardUnknownFieldsParser.wrap(Foo.parser());
      Foo foo = parser.parseFrom(input);
  * Added a new CodedInputStream decoder for Iterable<ByteBuffer> with direct
    ByteBuffers.
  * TextFormat now prints unknown length-delimited fields as messages if
    possible.
  * FieldMaskUtil.merge() no longer creates unnecessary empty messages when a
    message field is unset in both source message and destination message.
  * Various performance optimizations.

  Python
  * Proto3 messages are now preserving unknown fields by default. Use
    message.DiscardUnknownFields() to drop unknown fields.
  * Add FieldDescriptor.file in generated code.
  * Add descriptor pool FindOneofByName in pure python.
  * Change unknown enum values into unknown field set .
  * Add more Python dict/list compatibility for Struct/ListValue.
  * Add utf-8 support for text_format.Merge()/Parse().
  * Support numeric unknown enum values for proto3 JSON format.
  * Add warning for Unexpected end-group tag in cpp extension.

  PHP
  * Proto3 messages are now preserving unknown fields.
  * Provide well known type messages in runtime.
  * Add prefix ‘PB’ to generated class of reserved names.
  * Fixed all conformance tests for encode/decode json in php runtime. C
    extension needs more work.

  Objective-C
  * Fixed some issues around copying of messages with unknown fields and then
    mutating the unknown fields in the copy.

  C#
  * Added unknown field support in JsonParser.
  * Fixed oneof message field merge.
  * Simplify parsing messages from array slices.

  Ruby
  * Unknown fields are now preserved by default.
  * Fixed several bugs for segment fault.

  Javascript
  * Decoder can handle both paced and unpacked data no matter how the proto is
    defined.
  * Decoder now accept long varint for 32 bit integers.


2017-08-14 version 3.4.0 (C++/Java/Python/PHP/Objective-C/C#/Ruby/JavaScript)
  Planned Future Changes
  * There are some changes that are not included in this release but are planned
    for the near future
      - Preserve unknown fields in proto3: We are going to bring unknown fields
        back into proto3. In this release, some languages start to support
        preserving unknown fields in proto3, controlled by flags/options. Some
        languages also introduce explicit APIs to drop unknown fields for
        migration. Please read the change log sections by languages for details.
        For general timeline and plan:

          https://docs.google.com/document/d/1KMRX-G91Aa-Y2FkEaHeeviLRRNblgIahbsk4wA14gRk/view

        For issues and discussions:

          https://github.com/protocolbuffers/protobuf/issues/272

      - Make C++ implementation C++11 only: we plan to require C++11 to build
        protobuf code starting from 3.5.0 or 3.6.0 release, after unknown fields
        semantic changes are finished. Please join this
        github issue:

          https://github.com/protocolbuffers/protobuf/issues/2780

        to provide your feedback.

  General
  * Extension ranges now accept options and are customizable.
  * "reserve" keyword now supports “max” in field number ranges,
    e.g.  reserve 1000 to max;

  C++
  * Proto3 messages are now able to preserve unknown fields. The default
    behavior is still to drop unknowns, which will be flipped in a future
    release. If you rely on unknowns fields being dropped. Please use
    Message::DiscardUnknownFields() explicitly.
  * Packable proto3 fields are now packed by default in serialization.
  * Following C++11 features are introduced when C++11 is available:
      - move-constructor and move-assignment are introduced to messages
      - Repeated fields constructor now takes std::initializer_list
      - rvalue setters are introduced for string fields
  * Experimental Table-Driven parsing and serialization available to test. To
    enable it, pass in table_driven_parsing table_driven_serialization protoc
    generator flags for C++

      $ protoc --cpp_out=table_driven_parsing,table_driven_serialization:./ \
        test.proto

  * lite generator parameter supported by the generator. Once set, all generated
    files, use lite runtime regardless of the optimizer_for setting in the
    .proto file.
  * Various optimizations to make C++ code more performant on PowerPC platform
  * Fixed maps data corruption when the maps are modified by both reflection API
    and generated API.
  * Deterministic serialization on maps reflection now uses stable sort.
  * file() accessors are introduced to various *Descriptor classes to make
    writing template function easier.
  * ByteSize() and SpaceUsed() are deprecated.Use ByteSizeLong() and
    SpaceUsedLong() instead
  * Consistent hash function is used for maps in DEBUG and NDEBUG build.
  * "using namespace std" is removed from stubs/common.h
  * Various performance optimizations and bug fixes

  Java
  * Introduced new parser API DiscardUnknownFieldsParser in preparation of
    proto3 unknown fields preservation change. Users who want to drop unknown
    fields should migrate to use this new parser API. For example:

      Parser<Foo> parser = DiscardUnknownFieldsParser.wrap(Foo.parser());
      Foo foo = parser.parseFrom(input);

  * Introduced new TextFormat API printUnicodeFieldValue() that prints field
    value without escaping unicode characters.
  * Added Durations.compare(Duration, Duration) and
    Timestamps.compare(Timestamp, Timestamp).
  * JsonFormat now accepts base64url encoded bytes fields.
  * Optimized CodedInputStream to do less copies when parsing large bytes
    fields.
  * Optimized TextFormat to allocate less memory when printing.

  Python
  * SerializeToString API is changed to SerializeToString(self, **kwargs),
    deterministic parameter is accepted for deterministic serialization.
  * Added sort_keys parameter in json format to make the output deterministic.
  * Added indent parameter in json format.
  * Added extension support in json format.
  * Added __repr__ support for repeated field in cpp implementation.
  * Added file in FieldDescriptor.
  * Added pretty-print filter to text format.
  * Services and method descriptors are always printed even if generic_service
    option is turned off.
  * Note: AppEngine 2.5 is deprecated on June 2017 that AppEngine 2.5 will
    never update protobuf runtime. Users who depend on AppEngine 2.5 should use
    old protoc.

  PHP
  * Support PHP generic services. Specify file option php_generic_service=true
    to enable generating service interface.
  * Message, repeated and map fields setters take value instead of reference.
  * Added map iterator in c extension.
  * Support json  encode/decode.
  * Added more type info in getter/setter phpdoc
  * Fixed the problem that c extension and php implementation cannot be used
    together.
  * Added file option php_namespace to use custom php namespace instead of
    package.
  * Added fluent setter.
  * Added descriptor API in runtime for custom encode/decode.
  * Various bug fixes.

  Objective-C
  * Fix for GPBExtensionRegistry copying and add tests.
  * Optimize GPBDictionary.m codegen to reduce size of overall library by 46K
    per architecture.
  * Fix some cases of reading of 64bit map values.
  * Properly error on a tag with field number zero.
  * Preserve unknown fields in proto3 syntax files.
  * Document the exceptions on some of the writing apis.

  C#
  * Implemented IReadOnlyDictionary<K,V> in MapField<K,V>
  * Added TryUnpack method for Any message in addition to Unpack.
  * Converted C# projects to MSBuild (csproj) format.

  Ruby
  * Several bug fixes.

  Javascript
  * Added support of field option js_type. Now one can specify the JS type of a
    64-bit integer field to be string in the generated code by adding option
    [jstype = JS_STRING] on the field.

2017-04-05 version 3.3.0 (C++/Java/Python/PHP/Objective-C/C#/Ruby/JavaScript)
  Planned Future Changes
  * There are some changes that are not included in this release but are
    planned for the near future:
      - Preserve unknown fields in proto3: please read this doc:

          https://docs.google.com/document/d/1KMRX-G91Aa-Y2FkEaHeeviLRRNblgIahbsk4wA14gRk/view

        for the timeline and follow up this github issue:

          https://github.com/protocolbuffers/protobuf/issues/272

        for discussion.
      - Make C++ implementation C++11 only: we plan to require C++11 to build
        protobuf code starting from 3.4.0 or 3.5.0 release. Please join this
        github issue:

          https://github.com/protocolbuffers/protobuf/issues/2780

        to provide your feedback.

  C++
  * Fixed map fields serialization of DynamicMessage to correctly serialize
    both key and value regardless of their presence.
  * Parser now rejects field number 0 correctly.
  * New API Message::SpaceUsedLong() that’s equivalent to
    Message::SpaceUsed() but returns the value in size_t.
  * JSON support
    - New flag always_print_enums_as_ints in JsonPrintOptions.
    - New flag preserve_proto_field_names in JsonPrintOptions. It will instruct
      the JSON printer to use the original field name declared in the .proto
      file instead of converting them to lowerCamelCase when printing JSON.
    - JsonPrintOptions.always_print_primtive_fields now works for oneof message
      fields.
    - Fixed a bug that doesn’t allow different fields to set the same json_name
      value.
    - Fixed a performance bug that causes excessive memory copy when printing
      large messages.
  * Various performance optimizations.

  Java
  * Map field setters eagerly validate inputs and throw NullPointerExceptions
    as appropriate.
  * Added ByteBuffer overloads to the generated parsing methods and the Parser
    interface.
  * proto3 enum's getNumber() method now throws on UNRECOGNIZED values.
  * Output of JsonFormat is now locale independent.

  Python
  * Added FindServiceByName() in the pure-Python DescriptorPool. This works only
    for descriptors added with DescriptorPool.Add(). Generated descriptor_pool
    does not support this yet.
  * Added a descriptor_pool parameter for parsing Any in text_format.Parse().
  * descriptor_pool.FindFileContainingSymbol() now is able to find nested
    extensions.
  * Extending empty [] to repeated field now sets parent message presence.

  PHP
  * Added file option php_class_prefix. The prefix will be prepended to all
    generated classes defined in the file.
  * When encoding, negative int32 values are sign-extended to int64.
  * Repeated/Map field setter accepts a regular PHP array. Type checking is
    done on the array elements.
  * encode/decode are renamed to serializeToString/mergeFromString.
  * Added mergeFrom, clear method on Message.
  * Fixed a bug that oneof accessor didn’t return the field name that is
    actually set.
  * C extension now works with php7.
  * This is the first GA release of PHP. We guarantee that old generated code
    can always work with new runtime and new generated code.

  Objective-C
  * Fixed help for GPBTimestamp for dates before the epoch that contain
    fractional seconds.
  * Added GPBMessageDropUnknownFieldsRecursively() to remove unknowns from a
    message and any sub messages.
  * Addressed a threading race in extension registration/lookup.
  * Increased the max message parsing depth to 100 to match the other languages.
  * Removed some use of dispatch_once in favor of atomic compare/set since it
    needs to be heap based.
  * Fixes for new Xcode 8.3 warnings.

  C#
  * Fixed MapField.Values.CopyTo, which would throw an exception unnecessarily
    if provided exactly the right size of array to copy to.
  * Fixed enum JSON formatting when multiple names mapped to the same numeric
    value.
  * Added JSON formatting option to format enums as integers.
  * Modified RepeatedField<T> to implement IReadOnlyList<T>.
  * Introduced the start of custom option handling; it's not as pleasant as it
    might be, but the information is at least present. We expect to extend code
    generation to improve this in the future.
  * Introduced ByteString.FromStream and ByteString.FromStreamAsync to
    efficiently create a ByteString from a stream.
  * Added whole-message deprecation, which decorates the class with [Obsolete].

  Ruby
  * Fixed Message#to_h for messages with map fields.
  * Fixed memcpy() in binary gems to work for old glibc, without breaking the
    build for non-glibc libc’s like musl.

  Javascript
  * Added compatibility tests for version 3.0.0.
  * Added conformance tests.
  * Fixed serialization of extensions: we need to emit a value even if it is
    falsy (like the number 0).
  * Use closurebuilder.py in favor of calcdeps.py for compiling JavaScript.

2017-01-23 version 3.2.0 (C++/Java/Python/PHP/Ruby/Objective-C/C#/JavaScript/Lite)
  General
  * Added protoc version number to protoc plugin protocol. It can be used by
    protoc plugin to detect which version of protoc is used with the plugin and
    mitigate known problems in certain version of protoc.

  C++
  * The default parsing byte size limit has been raised from 64MB to 2GB.
  * Added rvalue setters for non-arena string fields.
  * Enabled debug logging for Android.
  * Fixed a double-free problem when using Reflection::SetAllocatedMessage()
    with extension fields.
  * Fixed several deterministic serialization bugs:
    * MessageLite::SerializeAsString() now respects the global deterministic
      serialization flag.
    * Extension fields are serialized deterministically as well.  Fixed protocol
      compiler to correctly report importing-self as an error.
  * Fixed FileDescriptor::DebugString() to print custom options correctly.
  * Various performance/codesize optimizations and cleanups.

  Java
  * The default parsing byte size limit has been raised from 64MB to 2GB.
  * Added recursion limit when parsing JSON.
  * Fixed a bug that enumType.getDescriptor().getOptions() doesn't have custom
    options.
  * Fixed generated code to support field numbers up to 2^29-1.

  Python
  * You can now assign NumPy scalars/arrays (np.int32, np.int64) to protobuf
    fields, and assigning other numeric types has been optimized for
    performance.
  * Pure-Python: message types are now garbage-collectable.
  * Python/C++: a lot of internal cleanup/refactoring.

  PHP (Alpha)
  * For 64-bit integers type (int64/uint64/sfixed64/fixed64/sint64), use PHP
    integer on 64-bit environment and PHP string on 32-bit environment.
  * PHP generated code also conforms to PSR-4 now.
  * Fixed ZTS build for c extension.
  * Fixed c extension build on Mac.
  * Fixed c extension build on 32-bit linux.
  * Fixed the bug that message without namespace is not found in the descriptor
    pool. (#2240)
  * Fixed the bug that repeated field is not iterable in c extension.
  * Message names Empty will be converted to GPBEmpty in generated code.
  * Added phpdoc in generated files.
  * The released API is almost stable. Unless there is large problem, we won't
    change it. See
    https://developers.google.com/protocol-buffers/docs/reference/php-generated
    for more details.

  Objective-C
  * Added support for push/pop of the stream limit on CodedInputStream for
    anyone doing manual parsing.

  C#
  * No changes.

  Ruby
  * Message objects now support #respond_to? for field getters/setters.
  * You can now compare “message == non_message_object” and it will return false
    instead of throwing an exception.
  * JRuby: fixed #hashCode to properly reflect the values in the message.

  Javascript
  * Deserialization of repeated fields no longer has quadratic performance
    behavior.
  * UTF-8 encoding/decoding now properly supports high codepoints.
  * Added convenience methods for some well-known types: Any, Struct, and
    Timestamp. These make it easier to convert data between native JavaScript
    types and the well-known protobuf types.

2016-09-23 version 3.1.0 (C++/Java/Python/PHP/Ruby/Objective-C/C#/JavaScript/Lite)
  General
  * Proto3 support in PHP (alpha).
  * Various bug fixes.

  C++
  * Added MessageLite::ByteSizeLong() that’s equivalent to
    MessageLite::ByteSize() but returns the value in size_t. Useful to check
    whether a message is over the 2G size limit that protobuf can support.
  * Moved default_instances to global variables. This allows default_instance
    addresses to be known at compile time.
  * Adding missing generic gcc 64-bit atomicops.
  * Restore New*Callback into google::protobuf namespace since these are used
    by the service stubs code
  * JSON support.
    * Fixed some conformance issues.
  * Fixed a JSON serialization bug for bytes fields.

  Java
  * Fixed a bug in TextFormat that doesn’t accept empty repeated fields (i.e.,
    “field: [ ]”).
  * JSON support
    * Fixed JsonFormat to do correct snake_case-to-camelCase conversion for
      non-style-conforming field names.
    * Fixed JsonFormat to parse empty Any message correctly.
    * Added an option to JsonFormat.Parser to ignore unknown fields.
  * Experimental API
    * Added UnsafeByteOperations.unsafeWrap(byte[]) to wrap a byte array into
      ByteString without copy.

  Python
  * JSON support
    * Fixed some conformance issues.

  PHP (Alpha)
  * We have added the proto3 support for PHP via both a pure PHP package and a
    native c extension. The pure PHP package is intended to provide usability
    to wider range of PHP platforms, while the c extension is intended to
    provide higher performance. Both implementations provide the same runtime
    APIs and share the same generated code. Users don’t need to re-generate
    code for the same proto definition when they want to switch the
    implementation later. The pure PHP package is included in the php/src
    directory, and the c extension is included in the php/ext directory.

    Both implementations provide idiomatic PHP APIs:
    * All messages and enums are defined as PHP classes.
    * All message fields can only be accessed via getter/setter.
    * Both repeated field elements and map elements are stored in containers
      that act like a normal PHP array.

    Unlike several existing third-party PHP implementations for protobuf, our
    implementations are built on a "strongly-typed" philosophy: message fields
    and array/map containers will throw exceptions eagerly when values of the
    incorrect type (not including those that can be type converted, e.g.,
    double <-> integer <-> numeric string) are inserted.

    Currently, pure PHP runtime supports php5.5, 5.6 and 7 on linux. C
    extension runtime supports php5.5 and 5.6 on linux.

    See php/README.md for more details about installment. See
    https://developers.google.com/protocol-buffers/docs/phptutorial for more
    details about APIs.

  Objective-C
  * Helpers are now provided for working the Any well known type (see
    GPBWellKnownTypes.h for the api additions).
  * Some improvements in startup code (especially when extensions aren’t used).

  Javascript
  * Fixed missing import of jspb.Map
  * Fixed valueWriterFn variable name

  Ruby
  * Fixed hash computation for JRuby's RubyMessage
  * Make sure map parsing frames are GC-rooted.
  * Added API support for well-known types.

  C#
  * Removed check on dependency in the C# reflection API.

2016-09-06 version 3.0.2 (C++/Java/Python/Ruby/Objective-C/C#/JavaScript/Lite)
  General
  * Various bug fixes.

  Objective C
  * Fix for oneofs in proto3 syntax files where fields were set to the zero
    value.
  * Fix for embedded null character in strings.
  * CocoaDocs support

  Ruby
  * Fixed memory corruption bug in parsing that could occur under GC pressure.

  Javascript
  * jspb.Map is now properly exported to CommonJS modules.

  C#
  * Removed legacy_enum_values flag.


2016-07-27 version 3.0.0 (C++/Java/Python/Ruby/Objective-C/C#/JavaScript/Lite)
  General
  * This log only contains changes since the beta-4 release. Summarized change
    log since the last stable release (v2.6.1) can be found in the github
    release page.

  Compatibility Notice
  * v3.0.0 is the first API stable release of the v3.x series. We do not expect
    any future API breaking changes.
  * For C++, Java Lite and Objective-C, source level compatibility is
    guaranteed.  Upgrading from v3.0.0 to newer minor version releases will be
    source compatible. For example, if your code compiles against protobuf
    v3.0.0, it will continue to compile after you upgrade protobuf library to
    v3.1.0.
  * For other languages, both source level compatibility and binary level
    compatibility are guaranteed. For example, if you have a Java binary built
    against protobuf v3.0.0. After switching the protobuf runtime binary to
    v3.1.0, your built binary should continue to work.
  * Compatibility is only guaranteed for documented API and documented
    behaviors. If you are using undocumented API (e.g., use anything in the C++
    internal namespace), it can be broken by minor version releases in an
    undetermined manner.

  Ruby
  * When you assign a string field `a.string_field = "X"`, we now call
    #encode(UTF-8) on the string and freeze the copy. This saves you from
    needing to ensure the string is already encoded as UTF-8. It also prevents
    you from mutating the string after it has been assigned (this is how we
    ensure it stays valid UTF-8).
  * The generated file for `foo.proto` is now `foo_pb.rb` instead of just
    `foo.rb`. This makes it easier to see which imports/requires are from
    protobuf generated code, and also prevents conflicts with any `foo.rb` file
    you might have written directly in Ruby. It is a backward-incompatible
    change: you will need to update all of your `require` statements.
  * For package names like `foo_bar`, we now translate this to the Ruby module
    `FooBar`. This is more idiomatic Ruby than what we used to do (`Foo_bar`).

  JavaScript
  * Scalar fields like numbers and boolean now return defaults instead of
    `undefined` or `null` when they are unset. You can test for presence
    explicitly by calling `hasFoo()`, which we now generate for scalar fields.

  Java Lite
  * Java Lite is now implemented as a separate plugin, maintained in the
    `javalite` branch. Both lite runtime and protoc artifacts will be available
    in Maven.

  C#
  * Target platforms now .NET 4.5, selected portable subsets and .NET Core.
  * legacy_enum_values option is no longer supported.

2016-07-15 version 3.0.0-beta-4 (C++/Java/Python/Ruby/Objective-C/C#/JavaScript)
  General
  * Added a deterministic serialization API for C++. The deterministic
    serialization guarantees that given a binary, equal messages will be
    serialized to the same bytes. This allows applications like MapReduce to
    group equal messages based on the serialized bytes. The deterministic
    serialization is, however, NOT canonical across languages; it is also
    unstable across different builds with schema changes due to unknown fields.
    Users who need canonical serialization, e.g. persistent storage in a
    canonical form, fingerprinting, etc, should define their own
    canonicalization specification and implement the serializer using reflection
    APIs rather than relying on this API.
  * Added OneofOptions. You can now define custom options for oneof groups.
      import "google/protobuf/descriptor.proto";
      extend google.protobuf.OneofOptions {
        optional int32 my_oneof_extension = 12345;
      }
      message Foo {
        oneof oneof_group {
          (my_oneof_extension) = 54321;
          ...
        }
      }

  C++ (beta)
  * Introduced a deterministic serialization API in
    CodedOutputStream::SetSerializationDeterministic(bool). See the notes about
    deterministic serialization in the General section.
  * Added google::protobuf::Map::swap() to swap two map fields.
  * Fixed a memory leak when calling Reflection::ReleaseMessage() on a message
    allocated on arena.
  * Improved error reporting when parsing text format protos.
  * JSON
      - Added a new parser option to ignore unknown fields when parsing JSON.
      - Added convenient methods for message to/from JSON conversion.
  * Various performance optimizations.

  Java (beta)
  * File option "java_generate_equals_and_hash" is now deprecated. equals() and
    hashCode() methods are generated by default.
  * Added a new JSON printer option "omittingInsignificantWhitespace" to produce
    a more compact JSON output. The printer will pretty-print by default.
  * Updated Java runtime to be compatible with 2.5.0/2.6.1 generated protos.

  Python (beta)
  * Added support to pretty print Any messages in text format.
  * Added a flag to ignore unknown fields when parsing JSON.
  * Bugfix: "@type" field of a JSON Any message is now correctly put before
    other fields.

  Objective-C (beta)
  * Updated the code to support compiling with more compiler warnings
    enabled. (Issue 1616)
  * Exposing more detailed errors for parsing failures. (PR 1623)
  * Small (breaking) change to the naming of some methods on the support classes
    for map<>. There were collisions with the system provided KVO support, so
    the names were changed to avoid those issues.  (PR 1699)
  * Fixed for proper Swift bridging of error handling during parsing. (PR 1712)
  * Complete support for generating sources that will go into a Framework and
    depend on generated sources from other Frameworks. (Issue 1457)

  C# (beta)
  * RepeatedField optimizations.
  * Support for .NET Core.
  * Minor bug fixes.
  * Ability to format a single value in JsonFormatter (advanced usage only).
  * Modifications to attributes applied to generated code.

  Javascript (alpha)
  * Maps now have a real map API instead of being treated as repeated fields.
  * Well-known types are now provided in the google-protobuf package, and the
    code generator knows to require() them from that package.
  * Bugfix: non-canonical varints are correctly decoded.

  Ruby (alpha)
  * Accessors for oneof fields now return default values instead of nil.

  Java Lite
  * Java lite support is removed from protocol compiler. It will be supported
    as a protocol compiler plugin in a separate code branch.

2016-05-16 version 3.0.0-beta-3 (C++/Java/Python/Ruby/Nano/Objective-C/C#/JavaScript)
  General
  * Supported Proto3 lite-runtime in C++/Java for mobile platforms.
  * Any type now supports APIs to specify prefixes other than
    type.googleapis.com
  * Removed javanano_use_deprecated_package option; Nano will always has its own
    ".nano" package.

  C++ (Beta)
  * Improved hash maps.
      - Improved hash maps comments. In particular, please note that equal hash
        maps will not necessarily have the same iteration order and
        serialization.
      - Added a new hash maps implementation that will become the default in a
        later release.
  * Arenas
      - Several inlined methods in Arena were moved to out-of-line to improve
        build performance and code size.
      - Added SpaceAllocatedAndUsed() to report both space used and allocated
      - Added convenient class UnsafeArenaAllocatedRepeatedPtrFieldBackInserter
  * Any
      - Allow custom type URL prefixes in Any packing.
      - TextFormat now expand the Any type rather than printing bytes.
  * Performance optimizations and various bug fixes.

  Java (Beta)
  * Introduced an ExperimentalApi annotation. Annotated APIs are experimental
    and are subject to change in a backward incompatible way in future releases.
  * Introduced zero-copy serialization as an ExperimentalApi
      - Introduction of the `ByteOutput` interface. This is similar to
        `OutputStream` but provides semantics for lazy writing (i.e. no
        immediate copy required) of fields that are considered to be immutable.
      - `ByteString` now supports writing to a `ByteOutput`, which will directly
        expose the internals of the `ByteString` (i.e. `byte[]` or `ByteBuffer`)
        to the `ByteOutput` without copying.
      - `CodedOutputStream` now supports writing to a `ByteOutput`. `ByteString`
        instances that are too large to fit in the internal buffer will be
        (lazily) written to the `ByteOutput` directly.
      - This allows applications using large `ByteString` fields to avoid
        duplication of these fields entirely. Such an application can supply a
        `ByteOutput` that chains together the chunks received from
        `CodedOutputStream` before forwarding them onto the IO system.
  * Other related changes to `CodedOutputStream`
      - Additional use of `sun.misc.Unsafe` where possible to perform fast
        access to `byte[]` and `ByteBuffer` values and avoiding unnecessary
        range checking.
      - `ByteBuffer`-backed `CodedOutputStream` now writes directly to the
        `ByteBuffer` rather than to an intermediate array.
  * Improved lite-runtime.
      - Lite protos now implement deep equals/hashCode/toString
      - Significantly improved the performance of Builder#mergeFrom() and
        Builder#mergeDelimitedFrom()
  * Various bug fixes and small feature enhancement.
      - Fixed stack overflow when in hashCode() for infinite recursive oneofs.
      - Fixed the lazy field parsing in lite to merge rather than overwrite.
      - TextFormat now supports reporting line/column numbers on errors.
      - Updated to add appropriate @Override for better compiler errors.

  Python (Beta)
  * Added JSON format for Any, Struct, Value and ListValue
  * [ ] is now accepted for both repeated scalar fields and repeated message
    fields in text format parser.
  * Numerical field name is now supported in text format.
  * Added DiscardUnknownFields API for python protobuf message.

  Objective-C (Beta)
  * Proto comments now come over as HeaderDoc comments in the generated sources
    so Xcode can pick them up and display them.
  * The library headers have been updated to use HeaderDoc comments so Xcode can
    pick them up and display them.
  * The per message and per field overhead in both generated code and runtime
    object sizes was reduced.
  * Generated code now include deprecated annotations when the proto file
    included them.

  C# (Beta)
  In general: some changes are breaking, which require regenerating messages.
  Most user-written code will not be impacted *except* for the renaming of enum
  values.

  * Allow custom type URL prefixes in `Any` packing, and ignore them when
    unpacking
  * `protoc` is now in a separate NuGet package (Google.Protobuf.Tools)
  * New option: `internal_access` to generate internal classes
  * Enum values are now PascalCased, and if there's a prefix which matches the
    name of the enum, that is removed (so an enum `COLOR` with a value
    `COLOR_BLUE` would generate a value of just `Blue`). An option
    (`legacy_enum_values`) is temporarily available to disable this, but the
    option will be removed for GA.
  * `json_name` option is now honored
  * If group tags are encountered when parsing, they are validated more
    thoroughly (although we don't support actual groups)
  * NuGet dependencies are better specified
  * Breaking: `Preconditions` is renamed to `ProtoPreconditions`
  * Breaking: `GeneratedCodeInfo` is renamed to `GeneratedClrTypeInfo`
  * `JsonFormatter` now allows writing to a `TextWriter`
  * New interface, `ICustomDiagnosticMessage` to allow more compact
    representations from `ToString`
  * `CodedInputStream` and `CodedOutputStream` now implement `IDisposable`,
    which simply disposes of the streams they were constructed with
  * Map fields no longer support null values (in line with other languages)
  * Improvements in JSON formatting and parsing

  Javascript (Alpha)
  * Better support for "bytes" fields: bytes fields can be read as either a
    base64 string or UInt8Array (in environments where TypedArray is supported).
  * New support for CommonJS imports.  This should make it easier to use the
    JavaScript support in Node.js and tools like WebPack.  See js/README.md for
    more information.
  * Some significant internal refactoring to simplify and modularize the code.

  Ruby (Alpha)
  * JSON serialization now properly uses camelCased names, with a runtime option
    that will preserve original names from .proto files instead.
  * Well-known types are now included in the distribution.
  * Release now includes binary gems for Windows, Mac, and Linux instead of just
    source gems.
  * Bugfix for serializing oneofs.

  C++/Java Lite (Alpha)
    A new "lite" generator parameter was introduced in the protoc for C++ and
    Java for Proto3 syntax messages. Example usage:

     ./protoc --cpp_out=lite:$OUTPUT_PATH foo.proto

    The protoc will treat the current input and all the transitive dependencies
    as LITE. The same generator parameter must be used to generate the
    dependencies.

    In Proto3 syntax files, "optimized_for=LITE_RUNTIME" is no longer supported.


2015-12-30 version 3.0.0-beta-2 (C++/Java/Python/Ruby/Nano/Objective-C/C#/JavaScript)
  General
  * Introduced a new language implementation: JavaScript.
  * Added a new field option "json_name". By default proto field names are
    converted to "lowerCamelCase" in proto3 JSON format. This option can be
    used to override this behavior and specify a different JSON name for the
    field.
  * Added conformance tests to ensure implementations are following proto3 JSON
    specification.

  C++ (Beta)
  * Various bug fixes and improvements to the JSON support utility:
      - Duplicate map keys in JSON are now rejected (i.e., translation will
        fail).
      - Fixed wire-format for google.protobuf.Value/ListValue.
      - Fixed precision loss when converting google.protobuf.Timestamp.
      - Fixed a bug when parsing invalid UTF-8 code points.
      - Fixed a memory leak.
      - Reduced call stack usage.

  Java (Beta)
  * Cleaned up some unused methods on CodedOutputStream.
  * Presized lists for packed fields during parsing in the lite runtime to
    reduce allocations and improve performance.
  * Improved the performance of unknown fields in the lite runtime.
  * Introduced UnsafeByteStrings to support zero-copy ByteString creation.
  * Various bug fixes and improvements to the JSON support utility:
      - Fixed a thread-safety bug.
      - Added a new option “preservingProtoFieldNames” to JsonFormat.
      - Added a new option “includingDefaultValueFields” to JsonFormat.
      - Updated the JSON utility to comply with proto3 JSON specification.

  Python (Beta)
  * Added proto3 JSON format utility. It includes support for all field types
    and a few well-known types except for Any and Struct.
  * Added runtime support for Any, Timestamp, Duration and FieldMask.
  * [ ] is now accepted for repeated scalar fields in text format parser.
  * Map fields now have proper O(1) performance for lookup/insert/delete
    when using the Python/C++ implementation. They were previously using O(n)
    search-based algorithms because the C++ reflection interface didn't
    support true map operations.

  Objective-C (Beta)
  * Various bug-fixes and code tweaks to pass more strict compiler warnings.
  * Now has conformance test coverage and is passing all tests.

  C# (Beta)
  * Various bug-fixes.
  * Code generation: Files generated in directories based on namespace.
  * Code generation: Include comments from .proto files in XML doc
    comments (naively)
  * Code generation: Change organization/naming of "reflection class" (access
    to file descriptor)
  * Code generation and library: Add Parser property to MessageDescriptor,
    and introduce a non-generic parser type.
  * Library: Added TypeRegistry to support JSON parsing/formatting of Any.
  * Library: Added Any.Pack/Unpack support.
  * Library: Implemented JSON parsing.

  Javascript (Alpha)
  * Added proto3 support for JavaScript. The runtime is written in pure
    JavaScript and works in browsers and in Node.js. To generate JavaScript
    code for your proto, invoke protoc with "--js_out". See js/README.md
    for more build instructions.

2015-08-26 version 3.0.0-beta-1 (C++/Java/Python/Ruby/Nano/Objective-C/C#)
  About Beta
  * This is the first beta release of protobuf v3.0.0. Not all languages
    have reached beta stage. Languages not marked as beta are still in
    alpha (i.e., be prepared for API breaking changes).

  General
  * Proto3 JSON is supported in several languages (fully supported in C++
    and Java, partially supported in Ruby/C#). The JSON spec is defined in
    the proto3 language guide:

      https://developers.google.com/protocol-buffers/docs/proto3#json

    We will publish a more detailed spec to define the exact behavior of
    proto3-conformant JSON serializers and parsers. Until then, do not rely
    on specific behaviors of the implementation if it’s not documented in
    the above spec. More specifically, the behavior is not yet finalized for
    the following:
      - Parsing invalid JSON input (e.g., input with trailing commas).
      - Non-camelCase names in JSON input.
      - The same field appears multiple times in JSON input.
      - JSON arrays contain “null” values.
      - The message has unknown fields.

  * Proto3 now enforces strict UTF-8 checking. Parsing will fail if a string
    field contains non UTF-8 data.

  C++ (Beta)
  * Introduced new utility functions/classes in the google/protobuf/util
    directory:
      - MessageDifferencer: compare two proto messages and report their
                            differences.
      - JsonUtil: support converting protobuf binary format to/from JSON.
      - TimeUtil: utility functions to work with well-known types Timestamp
                  and Duration.
      - FieldMaskUtil: utility functions to work with FieldMask.

  * Performance optimization of arena construction and destruction.
  * Bug fixes for arena and maps support.
  * Changed to use cmake for Windows Visual Studio builds.
  * Added Bazel support.

  Java (Beta)
  * Introduced a new util package that will be distributed as a separate
    artifact in maven. It contains:
      - JsonFormat: convert proto messages to/from JSON.
      - TimeUtil: utility functions to work with Timestamp and Duration.
      - FieldMaskUtil: utility functions to work with FieldMask.

  * The static PARSER in each generated message is deprecated, and it will
    be removed in a future release. A static parser() getter is generated
    for each message type instead.
  * Performance optimizations for String fields serialization.
  * Performance optimizations for Lite runtime on Android:
      - Reduced allocations
      - Reduced method overhead after ProGuarding
      - Reduced code size after ProGuarding

  Python (Alpha)
  * Removed legacy Python 2.5 support.
  * Moved to a single Python 2.x/3.x-compatible codebase, instead of using 2to3.
  * Fixed build/tests on Python 2.6, 2.7, 3.3, and 3.4.
      - Pure-Python works on all four.
      - Python/C++ implementation works on all but 3.4, due to changes in the
        Python/C++ API in 3.4.
  * Some preliminary work has been done to allow for multiple DescriptorPools
    with Python/C++.

  Ruby (Alpha)
  * Many bugfixes:
      - fixed parsing/serialization of bytes, sint, sfixed types
      - other parser bugfixes
      - fixed memory leak affecting Ruby 2.2

  JavaNano (Alpha)
  * JavaNano generated code now will be put in a nano package by default to
    avoid conflicts with Java generated code.

  Objective-C (Alpha)
  * Added non-null markup to ObjC library. Requires SDK 8.4+ to build.
  * Many bugfixes:
      - Removed the class/enum filter.
      - Renamed some internal types to avoid conflicts with the well-known types
        protos.
      - Added missing support for parsing repeated primitive fields in packed or
        unpacked forms.
      - Added *Count for repeated and map<> fields to avoid auto-create when
        checking for them being set.

  C# (Alpha)
  * Namespace changed to Google.Protobuf (and NuGet package will be named
    correspondingly).
  * Target platforms now .NET 4.5 and selected portable subsets only.
  * Removed lite runtime.
  * Reimplementation to use mutable message types.
  * Null references used to represent "no value" for message type fields.
  * Proto3 semantics supported; proto2 files are prohibited for C# codegen.
    Most proto3 features supported:
      - JSON formatting (a.k.a. serialization to JSON), including well-known
        types (except for Any).
      - Wrapper types mapped to nullable value types (or string/ByteString
        allowing nullability). JSON parsing is not supported yet.
      - maps
      - oneof
      - enum unknown value preservation

2015-05-25 version 3.0.0-alpha-3 (Objective-C/C#):
  General
  * Introduced two new language implementations (Objective-C, C#) to proto3.
  * Explicit "optional" keyword are disallowed in proto3 syntax, as fields are
    optional by default.
  * Group fields are no longer supported in proto3 syntax.
  * Changed repeated primitive fields to use packed serialization by default in
    proto3 (implemented for C++, Java, Python in this release).  The user can
    still disable packed serialization by setting packed to false for now.
  * Added well-known type protos (any.proto, empty.proto, timestamp.proto,
    duration.proto, etc.). Users can import and use these protos just like
    regular proto files. Additional runtime support will be added for them in
    future releases (in the form of utility helper functions, or having them
    replaced by language specific types in generated code).
  * Added a "reserved" keyword in both proto2 and proto3 syntax. User can use
    this keyword to declare reserved field numbers and names to prevent them
    from being reused by other fields in the same message.

    To reserve field numbers, add a reserved declaration in your message:

      message TestMessage {
        reserved 2, 15, 9 to 11, 3;
      }

    This reserves field numbers 2, 3, 9, 10, 11 and 15. If a user uses any of
    these as field numbers, the protocol buffer compiler will report an error.

    Field names can also be reserved:

      message TestMessage {
        reserved "foo", "bar";
      }

  * Various bug fixes since 3.0.0-alpha-2

  Objective-C
    Objective-C includes a code generator and a native objective-c runtime
    library.  By adding “--objc_out” to protoc, the code generator will generate
    a header(*.pbobjc.h) and an implementation file(*.pbobjc.m) for each proto
    file.

    In this first release, the generated interface provides: enums, messages,
    field support(single, repeated, map, oneof), proto2 and proto3 syntax
    support, parsing and serialization. It’s  compatible with ARC and non-ARC
    usage. Besides, user can also access it via the swift bridging header.

    See objectivec/README.md for details.

  C#
    * C# protobufs are based on project
      https://github.com/jskeet/protobuf-csharp-port. The original project was
      frozen and all the new development will happen here.
    * Codegen plugin for C# was completely rewritten to C++ and is now an
      integral part of protoc.
    * Some refactorings and cleanup has been applied to the C# runtime library.
    * Only proto2 is supported in C# at the moment, proto3 support is in
      progress and will likely bring significant breaking changes to the API.

    See csharp/README.md for details.

  C++
    * Added runtime support for Any type. To use Any in your proto file, first
      import the definition of Any:

        // foo.proto
        import "google/protobuf/any.proto";
        message Foo {
          google.protobuf.Any any_field = 1;
        }
        message Bar {
          int32 value = 1;
        }

      Then in C++ you can access the Any field using PackFrom()/UnpackTo()
      methods:

        Foo foo;
        Bar bar = ...;
        foo.mutable_any_field()->PackFrom(bar);
        ...
        if (foo.any_field().IsType<Bar>()) {
          foo.any_field().UnpackTo(&bar);
          ...
        }
    * In text format, entries of a map field will be sorted by key.

  Java
    * Continued optimizations on the lite runtime to improve performance for
      Android.

  Python
    * Added map support.
      - maps now have a dict-like interface (msg.map_field[key] = value)
      - existing code that modifies maps via the repeated field interface
        will need to be updated.

  Ruby
    * Improvements to RepeatedField's emulation of the Ruby Array API.
    * Various speedups and internal cleanups.

2015-02-26 version 3.0.0-alpha-2 (Python/Ruby/JavaNano):
  General
  * Introduced three new language implementations (Ruby, JavaNano, and
    Python) to proto3.
  * Various bug fixes since 3.0.0-alpha-1

  Python:
    Python has received several updates, most notably support for proto3
    semantics in any .proto file that declares syntax="proto3".
    Messages declared in proto3 files no longer represent field presence
    for scalar fields (number, enums, booleans, or strings).  You can
    no longer call HasField() for such fields, and they are serialized
    based on whether they have a non-zero/empty/false value.

    One other notable change is in the C++-accelerated implementation.
    Descriptor objects (which describe the protobuf schema and allow
    reflection over it) are no longer duplicated between the Python
    and C++ layers.  The Python descriptors are now simple wrappers
    around the C++ descriptors.  This change should significantly
    reduce the memory usage of programs that use a lot of message
    types.

  Ruby:
    We have added proto3 support for Ruby via a native C extension.

    The Ruby extension itself is included in the ruby/ directory, and details on
    building and installing the extension are in ruby/README.md. The extension
    will also be published as a Ruby gem. Code generator support is included as
    part of `protoc` with the `--ruby_out` flag.

    The Ruby extension implements a user-friendly DSL to define message types
    (also generated by the code generator from `.proto` files).  Once a message
    type is defined, the user may create instances of the message that behave in
    ways idiomatic to Ruby. For example:

    - Message fields are present as ordinary Ruby properties (getter method
      `foo` and setter method `foo=`).
    - Repeated field elements are stored in a container that acts like a native
      Ruby array, and map elements are stored in a container that acts like a
      native Ruby hashmap.
    - The usual well-known methods, such as `#to_s`, `#dup`, and the like, are
      present.

    Unlike several existing third-party Ruby extensions for protobuf, this
    extension is built on a "strongly-typed" philosophy: message fields and
    array/map containers will throw exceptions eagerly when values of the
    incorrect type are inserted.

    See ruby/README.md for details.

  JavaNano:
    JavaNano is a special code generator and runtime library designed especially
    for resource-restricted systems, like Android. It is very resource-friendly
    in both the amount of code and the runtime overhead. Here is an an overview
    of JavaNano features compared with the official Java protobuf:

    - No descriptors or message builders.
    - All messages are mutable; fields are public Java fields.
    - For optional fields only, encapsulation behind setter/getter/hazzer/
      clearer functions is opt-in, which provide proper 'has' state support.
    - For proto2, if not opted in, has state (field presence) is not available.
      Serialization outputs all fields not equal to their defaults.
      The behavior is consistent with proto3 semantics.
    - Required fields (proto2 only) are always serialized.
    - Enum constants are integers; protection against invalid values only
      when parsing from the wire.
    - Enum constants can be generated into container interfaces bearing
      the enum's name (so the referencing code is in Java style).
    - CodedInputByteBufferNano can only take byte[] (not InputStream).
    - Similarly CodedOutputByteBufferNano can only write to byte[].
    - Repeated fields are in arrays, not ArrayList or Vector. Null array
      elements are allowed and silently ignored.
    - Full support for serializing/deserializing repeated packed fields.
    - Support  extensions (in proto2).
    - Unset messages/groups are null, not an immutable empty default
      instance.
    - toByteArray(...) and mergeFrom(...) are now static functions of
      MessageNano.
    - The 'bytes' type translates to the Java type byte[].

    See javanano/README.txt for details.

2014-12-01 version 3.0.0-alpha-1 (C++/Java):

  General
  * Introduced Protocol Buffers language version 3 (aka proto3).

    When protobuf was initially opensourced it implemented Protocol Buffers
    language version 2 (aka proto2), which is why the version number
    started from v2.0.0. From v3.0.0, a new language version (proto3) is
    introduced while the old version (proto2) will continue to be supported.

    The main intent of introducing proto3 is to clean up protobuf before
    pushing the language as the foundation of Google's new API platform.
    In proto3, the language is simplified, both for ease of use and  to
    make it available in a wider range of programming languages. At the
    same time a few features are added to better support common idioms
    found in APIs.

    The following are the main new features in language version 3:

      1. Removal of field presence logic for primitive value fields, removal
         of required fields, and removal of default values. This makes proto3
         significantly easier to implement with open struct representations,
         as in languages like Android Java, Objective C, or Go.
      2. Removal of unknown fields.
      3. Removal of extensions, which are instead replaced by a new standard
         type called Any.
      4. Fix semantics for unknown enum values.
      5. Addition of maps.
      6. Addition of a small set of standard types for representation of time,
         dynamic data, etc.
      7. A well-defined encoding in JSON as an alternative to binary proto
         encoding.

    This release (v3.0.0-alpha-1) includes partial proto3 support for C++ and
    Java. Items 6 (well-known types) and 7 (JSON format) in the above feature
    list are not implemented.

    A new notion "syntax" is introduced to specify whether a .proto file
    uses proto2 or proto3:

      // foo.proto
      syntax = "proto3";
      message Bar {...}

    If omitted, the protocol compiler will generate a warning and "proto2" will
    be used as the default. This warning will be turned into an error in a
    future release.

    We recommend that new Protocol Buffers users use proto3. However, we do not
    generally recommend that existing users migrate from proto2 from proto3 due
    to API incompatibility, and we will continue to support proto2 for a long
    time.

  * Added support for map fields (implemented in C++/Java for both proto2 and
    proto3).

    Map fields can be declared using the following syntax:

      message Foo {
        map<string, string> values = 1;
      }

    Data of a map field will be stored in memory as an unordered map and it
    can be accessed through generated accessors.

  C++
  * Added arena allocation support (for both proto2 and proto3).

    Profiling shows memory allocation and deallocation constitutes a significant
    fraction of CPU-time spent in protobuf code and arena allocation is a
    technique introduced to reduce this cost. With arena allocation, new
    objects will be allocated from a large piece of preallocated memory and
    deallocation of these objects is almost free. Early adoption shows 20% to
    50% improvement in some Google binaries.

    To enable arena support, add the following option to your .proto file:

      option cc_enable_arenas = true;

    Protocol compiler will generate additional code to make the generated
    message classes work with arenas. This does not change the existing API
    of protobuf messages and does not affect wire format. Your existing code
    should continue to work after adding this option. In the future we will
    make this option enabled by default.

    To actually take advantage of arena allocation, you need to use the arena
    APIs when creating messages. A quick example of using the arena API:

      {
        google::protobuf::Arena arena;
        // Allocate a protobuf message in the arena.
        MyMessage* message = Arena::CreateMessage<MyMessage>(&arena);
        // All submessages will be allocated in the same arena.
        if (!message->ParseFromString(data)) {
          // Deal with malformed input data.
        }
        // Must not delete the message here. It will be deleted automatically
        // when the arena is destroyed.
      }

    Currently arena does not work with map fields. Enabling arena in a .proto
    file containing map fields will result in compile errors in the generated
    code. This will be addressed in a future release.

2014-10-20 version 2.6.1:

  C++
  * Added atomicops support for Solaris.
  * Released memory allocated by InitializeDefaultRepeatedFields() and
    GetEmptyString(). Some memory sanitizers reported them as memory leaks.

  Java
  * Updated DynamicMessage.setField() to handle repeated enum values
    correctly.
  * Fixed a bug that caused NullPointerException to be thrown when
    converting manually constructed FileDescriptorProto to
    FileDescriptor.

  Python
  * Fixed WhichOneof() to work with de-serialized protobuf messages.
  * Fixed a missing file problem of Python C++ implementation.

2014-08-15 version 2.6.0:

  General
  * Added oneofs(unions) feature. Fields in the same oneof will share
    memory and at most one field can be set at the same time. Use the
    oneof keyword to define a oneof like:
      message SampleMessage {
        oneof test_oneof {
          string name = 4;
          YourMessage sub_message = 9;
        }
      }
  * Files, services, enums, messages, methods and enum values can be marked
    as deprecated now.
  * Added Support for list values, including lists of messages, when
    parsing text-formatted protos in C++ and Java.
      For example:  foo: [1, 2, 3]

  C++
  * Enhanced customization on TestFormat printing.
  * Added SwapFields() in reflection API to swap a subset of fields.
    Added SetAllocatedMessage() in reflection API.
  * Repeated primitive extensions are now packable. The
    [packed=true] option only affects serializers. Therefore, it is
    possible to switch a repeated extension field to packed format
    without breaking backwards-compatibility.
  * Various speed optimizations.

  Java
  * writeTo() method in ByteString can now write a substring to an
    output stream. Added endWith() method for ByteString.
  * ByteString and ByteBuffer are now supported in CodedInputStream
    and CodedOutputStream.
  * java_generate_equals_and_hash can now be used with the LITE_RUNTIME.

  Python
  * A new C++-backed extension module (aka "cpp api v2") that replaces the
    old ("cpp api v1") one.  Much faster than the pure Python code.  This one
    resolves many bugs and is recommended for general use over the
    pure Python when possible.
  * Descriptors now have enum_types_by_name and extension_types_by_name dict
    attributes.
  * Support for Python 3.

2013-02-27 version 2.5.0:

  General
  * New notion "import public" that allows a proto file to forward the content
    it imports to its importers. For example,
      // foo.proto
      import public "bar.proto";
      import "baz.proto";

      // qux.proto
      import "foo.proto";
      // Stuff defined in bar.proto may be used in this file, but stuff from
      // baz.proto may NOT be used without importing it explicitly.
    This is useful for moving proto files. To move a proto file, just leave
    a single "import public" in the old proto file.
  * New enum option "allow_alias" that specifies whether different symbols can
    be assigned the same numeric value. Default value is "true". Setting it to
    false causes the compiler to reject enum definitions where multiple symbols
    have the same numeric value.
    Note: We plan to flip the default value to "false" in a future release.
    Projects using enum aliases should set the option to "true" in their .proto
    files.

  C++
  * New generated method set_allocated_foo(Type* foo) for message and string
    fields. This method allows you to set the field to a pre-allocated object
    and the containing message takes the ownership of that object.
  * Added SetAllocatedExtension() and ReleaseExtension() to extensions API.
  * Custom options are now formatted correctly when descriptors are printed in
    text format.
  * Various speed optimizations.

  Java
  * Comments in proto files are now collected and put into generated code as
    comments for corresponding classes and data members.
  * Added Parser to parse directly into messages without a Builder. For
    example,
      Foo foo = Foo.PARSER.ParseFrom(input);
    Using Parser is ~25% faster than using Builder to parse messages.
  * Added getters/setters to access the underlying ByteString of a string field
    directly.
  * ByteString now supports more operations: substring(), prepend(), and
    append(). The implementation of ByteString uses a binary tree structure
    to support these operations efficiently.
  * New method findInitializationErrors() that lists all missing required
    fields.
  * Various code size and speed optimizations.

  Python
  * Added support for dynamic message creation. DescriptorDatabase,
    DescriptorPool, and MessageFactory work like their C++ counterparts to
    simplify Descriptor construction from *DescriptorProtos, and MessageFactory
    provides a message instance from a Descriptor.
  * Added pickle support for protobuf messages.
  * Unknown fields are now preserved after parsing.
  * Fixed bug where custom options were not correctly populated. Custom
    options can be accessed now.
  * Added EnumTypeWrapper that provides better accessibility to enum types.
  * Added ParseMessage(descriptor, bytes) to generate a new Message instance
    from a descriptor and a byte string.

2011-05-01 version 2.4.1:

  C++
  * Fixed the friendship problem for old compilers to make the library now gcc 3
    compatible again.
  * Fixed vcprojects/extract_includes.bat to extract compiler/plugin.h.

  Java
  * Removed usages of JDK 1.6 only features to make the library now JDK 1.5
    compatible again.
  * Fixed a bug about negative enum values.
  * serialVersionUID is now defined in generated messages for java serializing.
  * Fixed protoc to use java.lang.Object, which makes "Object" now a valid
    message name again.

  Python
  * Experimental C++ implementation now requires C++ protobuf library installed.
    See the README.txt in the python directory for details.

2011-02-02 version 2.4.0:

  General
  * The RPC (cc|java|py)_generic_services default value is now false instead of
    true.
  * Custom options can have aggregate types. For example,
      message MyOption {
        optional string comment = 1;
        optional string author = 2;
      }
      extend google.protobuf.FieldOptions {
        optional MyOption myoption = 12345;
      }
    This option can now be set as follows:
      message SomeType {
        optional int32 field = 1 [(myoption) = { comment:'x' author:'y' }];
      }

  C++
  * Various speed and code size optimizations.
  * Added a release_foo() method on string and message fields.
  * Fixed gzip_output_stream sub-stream handling.

  Java
  * Builders now maintain sub-builders for sub-messages. Use getFooBuilder() to
    get the builder for the sub-message "foo". This allows you to repeatedly
    modify deeply-nested sub-messages without rebuilding them.
  * Builder.build() no longer invalidates the Builder for generated messages
    (You may continue to modify it and then build another message).
  * Code generator will generate efficient equals() and hashCode()
    implementations if new option java_generate_equals_and_hash is enabled.
    (Otherwise, reflection-based implementations are used.)
  * Generated messages now implement Serializable.
  * Fields with [deprecated=true] will be marked with @Deprecated in Java.
  * Added lazy conversion of UTF-8 encoded strings to String objects to improve
    performance.
  * Various optimizations.
  * Enum value can be accessed directly, instead of calling getNumber() on the
    enum member.
  * For each enum value, an integer constant is also generated with the suffix
    _VALUE.

  Python
  * Added an experimental  C++ implementation for Python messages via a Python
    extension. Implementation type is controlled by an environment variable
    PROTOCOL_BUFFERS_PYTHON_IMPLEMENTATION (valid values: "cpp" and "python")
    The default value is currently "python" but will be changed to "cpp" in
    future release.
  * Improved performance on message instantiation significantly.
    Most of the work on message instantiation is done just once per message
    class, instead of once per message instance.
  * Improved performance on text message parsing.
  * Allow add() to forward keyword arguments to the concrete class.
      E.g. instead of
        item = repeated_field.add()
        item.foo = bar
        item.baz = quux
      You can do:
        repeated_field.add(foo=bar, baz=quux)
  * Added a sort() interface to the BaseContainer.
  * Added an extend() method to repeated composite fields.
  * Added UTF8 debug string support.

2010-01-08 version 2.3.0:

  General
  * Parsers for repeated numeric fields now always accept both packed and
    unpacked input.  The [packed=true] option only affects serializers.
    Therefore, it is possible to switch a field to packed format without
    breaking backwards-compatibility -- as long as all parties are using
    protobuf 2.3.0 or above, at least.
  * The generic RPC service code generated by the C++, Java, and Python
    generators can be disabled via file options:
      option cc_generic_services = false;
      option java_generic_services = false;
      option py_generic_services = false;
    This allows plugins to generate alternative code, possibly specific to some
    particular RPC implementation.

  protoc
  * Now supports a plugin system for code generators.  Plugins can generate
    code for new languages or inject additional code into the output of other
    code generators.  Plugins are just binaries which accept a protocol buffer
    on stdin and write a protocol buffer to stdout, so they may be written in
    any language.  See src/google/protobuf/compiler/plugin.proto.
    **WARNING**:  Plugins are experimental.  The interface may change in a
    future version.
  * If the output location ends in .zip or .jar, protoc will write its output
    to a zip/jar archive instead of a directory.  For example:
      protoc --java_out=myproto_srcs.jar --python_out=myproto.zip myproto.proto
    Currently the archive contents are not compressed, though this could change
    in the future.
  * inf, -inf, and nan can now be used as default values for float and double
    fields.

  C++
  * Various speed and code size optimizations.
  * DynamicMessageFactory is now fully thread-safe.
  * Message::Utf8DebugString() method is like DebugString() but avoids escaping
    UTF-8 bytes.
  * Compiled-in message types can now contain dynamic extensions, through use
    of CodedInputStream::SetExtensionRegistry().
  * Now compiles shared libraries (DLLs) by default on Cygwin and MinGW, to
    match other platforms.  Use --disable-shared to avoid this.

  Java
  * parseDelimitedFrom() and mergeDelimitedFrom() now detect EOF and return
    false/null instead of throwing an exception.
  * Fixed some initialization ordering bugs.
  * Fixes for OpenJDK 7.

  Python
  * 10-25 times faster than 2.2.0, still pure-Python.
  * Calling a mutating method on a sub-message always instantiates the message
    in its parent even if the mutating method doesn't actually mutate anything
    (e.g. parsing from an empty string).
  * Expanded descriptors a bit.

2009-08-11 version 2.2.0:

  C++
  * Lite mode:  The "optimize_for = LITE_RUNTIME" option causes the compiler
    to generate code which only depends libprotobuf-lite, which is much smaller
    than libprotobuf but lacks descriptors, reflection, and some other features.
  * Fixed bug where Message.Swap(Message) was only implemented for
    optimize_for_speed.  Swap now properly implemented in both modes
    (Issue 91).
  * Added RemoveLast and SwapElements(index1, index2) to Reflection
    interface for repeated elements.
  * Added Swap(Message) to Reflection interface.
  * Floating-point literals in generated code that are intended to be
    single-precision now explicitly have 'f' suffix to avoid pedantic warnings
    produced by some compilers.
  * The [deprecated=true] option now causes the C++ code generator to generate
    a GCC-style deprecation annotation (no-op on other compilers).
  * google::protobuf::GetEnumDescriptor<SomeGeneratedEnumType>() returns the
    EnumDescriptor for that type -- useful for templates which cannot call
    SomeGeneratedEnumType_descriptor().
  * Various optimizations and obscure bug fixes.

  Java
  * Lite mode:  The "optimize_for = LITE_RUNTIME" option causes the compiler
    to generate code which only depends libprotobuf-lite, which is much smaller
    than libprotobuf but lacks descriptors, reflection, and some other features.
  * Lots of style cleanups.

  Python
  * Fixed endianness bug with floats and doubles.
  * Text format parsing support.
  * Fix bug with parsing packed repeated fields in embedded messages.
  * Ability to initialize fields by passing keyword args to constructor.
  * Support iterators in extend and __setslice__ for containers.

2009-05-13 version 2.1.0:

  General
  * Repeated fields of primitive types (types other that string, group, and
    nested messages) may now use the option [packed = true] to get a more
    efficient encoding.  In the new encoding, the entire list is written
    as a single byte blob using the "length-delimited" wire type.  Within
    this blob, the individual values are encoded the same way they would
    be normally except without a tag before each value (thus, they are
    tightly "packed").
  * For each field, the generated code contains an integer constant assigned
    to the field number.  For example, the .proto file:
      message Foo { optional int bar_baz = 123; }
    would generate the following constants, all with the integer value 123:
      C++:     Foo::kBarBazFieldNumber
      Java:    Foo.BAR_BAZ_FIELD_NUMBER
      Python:  Foo.BAR_BAZ_FIELD_NUMBER
    Constants are also generated for extensions, with the same naming scheme.
    These constants may be used as switch cases.
  * Updated bundled Google Test to version 1.3.0.  Google Test is now bundled
    in its verbatim form as a nested autoconf package, so you can drop in any
    other version of Google Test if needed.
  * optimize_for = SPEED is now the default, by popular demand.  Use
    optimize_for = CODE_SIZE if code size is more important in your app.
  * It is now an error to define a default value for a repeated field.
    Previously, this was silently ignored (it had no effect on the generated
    code).
  * Fields can now be marked deprecated like:
      optional int32 foo = 1 [deprecated = true];
    Currently this does not have any actual effect, but in the future the code
    generators may generate deprecation annotations in each language.
  * Cross-compiling should now be possible using the --with-protoc option to
    configure.  See README.txt for more info.

  protoc
  * --error_format=msvs option causes errors to be printed in Visual Studio
    format, which should allow them to be clicked on in the build log to go
    directly to the error location.
  * The type name resolver will no longer resolve type names to fields.  For
    example, this now works:
      message Foo {}
      message Bar {
        optional int32 Foo = 1;
        optional Foo baz = 2;
      }
    Previously, the type of "baz" would resolve to "Bar.Foo", and you'd get
    an error because Bar.Foo is a field, not a type.  Now the type of "baz"
    resolves to the message type Foo.  This change is unlikely to make a
    difference to anyone who follows the Protocol Buffers style guide.

  C++
  * Several optimizations, including but not limited to:
    - Serialization, especially to flat arrays, is 10%-50% faster, possibly
      more for small objects.
    - Several descriptor operations which previously required locking no longer
      do.
    - Descriptors are now constructed lazily on first use, rather than at
      process startup time.  This should save memory in programs which do not
      use descriptors or reflection.
    - UnknownFieldSet completely redesigned to be more efficient (especially in
      terms of memory usage).
    - Various optimizations to reduce code size (though the serialization speed
      optimizations increased code size).
  * Message interface has method ParseFromBoundedZeroCopyStream() which parses
    a limited number of bytes from an input stream rather than parsing until
    EOF.
  * GzipInputStream and GzipOutputStream support reading/writing gzip- or
    zlib-compressed streams if zlib is available.
    (google/protobuf/io/gzip_stream.h)
  * DescriptorPool::FindAllExtensions() and corresponding
    DescriptorDatabase::FindAllExtensions() can be used to enumerate all
    extensions of a given type.
  * For each enum type Foo, protoc will generate functions:
      const string& Foo_Name(Foo value);
      bool Foo_Parse(const string& name, Foo* result);
    The former returns the name of the enum constant corresponding to the given
    value while the latter finds the value corresponding to a name.
  * RepeatedField and RepeatedPtrField now have back-insertion iterators.
  * String fields now have setters that take a char* and a size, in addition
    to the existing ones that took char* or const string&.
  * DescriptorPool::AllowUnknownDependencies() may be used to tell
    DescriptorPool to create placeholder descriptors for unknown entities
    referenced in a FileDescriptorProto.  This can allow you to parse a .proto
    file without having access to other .proto files that it imports, for
    example.
  * Updated gtest to latest version.  The gtest package is now included as a
    nested autoconf package, so it should be able to drop new versions into the
    "gtest" subdirectory without modification.

  Java
  * Fixed bug where Message.mergeFrom(Message) failed to merge extensions.
  * Message interface has new method toBuilder() which is equivalent to
    newBuilderForType().mergeFrom(this).
  * All enums now implement the ProtocolMessageEnum interface.
  * Setting a field to null now throws NullPointerException.
  * Fixed tendency for TextFormat's parsing to overflow the stack when
    parsing large string values.  The underlying problem is with Java's
    regex implementation (which unfortunately uses recursive backtracking
    rather than building an NFA).  Worked around by making use of possessive
    quantifiers.
  * Generated service classes now also generate pure interfaces.  For a service
    Foo, Foo.Interface is a pure interface containing all of the service's
    defined methods.  Foo.newReflectiveService() can be called to wrap an
    instance of this interface in a class that implements the generic
    RpcService interface, which provides reflection support that is usually
    needed by RPC server implementations.
  * RPC interfaces now support blocking operation in addition to non-blocking.
    The protocol compiler generates separate blocking and non-blocking stubs
    which operate against separate blocking and non-blocking RPC interfaces.
    RPC implementations will have to implement the new interfaces in order to
    support blocking mode.
  * New I/O methods parseDelimitedFrom(), mergeDelimitedFrom(), and
    writeDelimitedTo() read and write "delimited" messages from/to a stream,
    meaning that the message size precedes the data.  This way, you can write
    multiple messages to a stream without having to worry about delimiting
    them yourself.
  * Throw a more descriptive exception when build() is double-called.
  * Add a method to query whether CodedInputStream is at the end of the input
    stream.
  * Add a method to reset a CodedInputStream's size counter; useful when
    reading many messages with the same stream.
  * equals() and hashCode() now account for unknown fields.

  Python
  * Added slicing support for repeated scalar fields. Added slice retrieval and
    removal of repeated composite fields.
  * Updated RPC interfaces to allow for blocking operation.  A client may
    now pass None for a callback when making an RPC, in which case the
    call will block until the response is received, and the response
    object will be returned directly to the caller.  This interface change
    cannot be used in practice until RPC implementations are updated to
    implement it.
  * Changes to input_stream.py should make protobuf compatible with appengine.

2008-11-25 version 2.0.3:

  protoc
  * Enum values may now have custom options, using syntax similar to field
    options.
  * Fixed bug where .proto files which use custom options but don't actually
    define them (i.e. they import another .proto file defining the options)
    had to explicitly import descriptor.proto.
  * Adjacent string literals in .proto files will now be concatenated, like in
    C.
  * If an input file is a Windows absolute path (e.g. "C:\foo\bar.proto") and
    the import path only contains "." (or contains "." but does not contain
    the file), protoc incorrectly thought that the file was under ".", because
    it thought that the path was relative (since it didn't start with a slash).
    This has been fixed.

  C++
  * Generated message classes now have a Swap() method which efficiently swaps
    the contents of two objects.
  * All message classes now have a SpaceUsed() method which returns an estimate
    of the number of bytes of allocated memory currently owned by the object.
    This is particularly useful when you are reusing a single message object
    to improve performance but want to make sure it doesn't bloat up too large.
  * New method Message::SerializeAsString() returns a string containing the
    serialized data.  May be more convenient than calling
    SerializeToString(string*).
  * In debug mode, log error messages when string-type fields are found to
    contain bytes that are not valid UTF-8.
  * Fixed bug where a message with multiple extension ranges couldn't parse
    extensions.
  * Fixed bug where MergeFrom(const Message&) didn't do anything if invoked on
    a message that contained no fields (but possibly contained extensions).
  * Fixed ShortDebugString() to not be O(n^2).  Durr.
  * Fixed crash in TextFormat parsing if the first token in the input caused a
    tokenization error.
  * Fixed obscure bugs in zero_copy_stream_impl.cc.
  * Added support for HP C++ on Tru64.
  * Only build tests on "make check", not "make".
  * Fixed alignment issue that caused crashes when using DynamicMessage on
    64-bit Sparc machines.
  * Simplify template usage to work with MSVC 2003.
  * Work around GCC 4.3.x x86_64 compiler bug that caused crashes on startup.
    (This affected Fedora 9 in particular.)
  * Now works on "Solaris 10 using recent Sun Studio".

  Java
  * New overload of mergeFrom() which parses a slice of a byte array instead
    of the whole thing.
  * New method ByteString.asReadOnlyByteBuffer() does what it sounds like.
  * Improved performance of isInitialized() when optimizing for code size.

  Python
  * Corrected ListFields() signature in Message base class to match what
    subclasses actually implement.
  * Some minor refactoring.
  * Don't pass self as first argument to superclass constructor (no longer
    allowed in Python 2.6).

2008-09-29 version 2.0.2:

  General
  * License changed from Apache 2.0 to 3-Clause BSD.
  * It is now possible to define custom "options", which are basically
    annotations which may be placed on definitions in a .proto file.
    For example, you might define a field option called "foo" like so:
      import "google/protobuf/descriptor.proto"
      extend google.protobuf.FieldOptions {
        optional string foo = 12345;
      }
    Then you annotate a field using the "foo" option:
      message MyMessage {
        optional int32 some_field = 1 [(foo) = "bar"]
      }
    The value of this option is then visible via the message's
    Descriptor:
      const FieldDescriptor* field =
        MyMessage::descriptor()->FindFieldByName("some_field");
      assert(field->options().GetExtension(foo) == "bar");
    This feature has been implemented and tested in C++ and Java.
    Other languages may or may not need to do extra work to support
    custom options, depending on how they construct descriptors.

  C++
  * Fixed some GCC warnings that only occur when using -pedantic.
  * Improved static initialization code, making ordering more
    predictable among other things.
  * TextFormat will no longer accept messages which contain multiple
    instances of a singular field.  Previously, the latter instance
    would overwrite the former.
  * Now works on systems that don't have hash_map.

  Java
  * Print @Override annotation in generated code where appropriate.

  Python
  * Strings now use the "unicode" type rather than the "str" type.
    String fields may still be assigned ASCII "str" values; they will
    automatically be converted.
  * Adding a property to an object representing a repeated field now
    raises an exception.  For example:
      # No longer works (and never should have).
      message.some_repeated_field.foo = 1

  Windows
  * We now build static libraries rather than DLLs by default on MSVC.
    See vsprojects/readme.txt for more information.

2008-08-15 version 2.0.1:

  protoc
  * New flags --encode and --decode can be used to convert between protobuf text
    format and binary format from the command-line.
  * New flag --descriptor_set_out can be used to write FileDescriptorProtos for
    all parsed files directly into a single output file.  This is particularly
    useful if you wish to parse .proto files from programs written in languages
    other than C++: just run protoc as a background process and have it output
    a FileDescriptorList, then parse that natively.
  * Improved error message when an enum value's name conflicts with another
    symbol defined in the enum type's scope, e.g. if two enum types declared
    in the same scope have values with the same name.  This is disallowed for
    compatibility with C++, but this wasn't clear from the error.
  * Fixed absolute output paths on Windows.
  * Allow trailing slashes in --proto_path mappings.

  C++
  * Reflection objects are now per-class rather than per-instance.  To make this
    possible, the Reflection interface had to be changed such that all methods
    take the Message instance as a parameter.  This change improves performance
    significantly in memory-bandwidth-limited use cases, since it makes the
    message objects smaller.  Note that source-incompatible interface changes
    like this will not be made again after the library leaves beta.
  * Heuristically detect sub-messages when printing unknown fields.
  * Fix static initialization ordering bug that caused crashes at startup when
    compiling on Mac with static linking.
  * Fixed TokenizerTest when compiling with -DNDEBUG on Linux.
  * Fixed incorrect definition of kint32min.
  * Fix bytes type setter to work with byte sequences with embedded NULLs.
  * Other irrelevant tweaks.

  Java
  * Fixed UnknownFieldSet's parsing of varints larger than 32 bits.
  * Fixed TextFormat's parsing of "inf" and "nan".
  * Fixed TextFormat's parsing of comments.
  * Added info to Java POM that will be required when we upload the
    package to a Maven repo.

  Python
  * MergeFrom(message) and CopyFrom(message) are now implemented.
  * SerializeToString() raises an exception if the message is missing required
    fields.
  * Code organization improvements.
  * Fixed doc comments for RpcController and RpcChannel, which had somehow been
    swapped.
  * Fixed text_format_test on Windows where floating-point exponents sometimes
    contain extra zeros.
  * Fix Python service CallMethod() implementation.

  Other
  * Improved readmes.
  * VIM syntax highlighting improvements.

2008-07-07 version 2.0.0:

  * First public release.<|MERGE_RESOLUTION|>--- conflicted
+++ resolved
@@ -1,4 +1,3 @@
-<<<<<<< HEAD
 Unreleased Changes
 
   C++:
@@ -24,12 +23,11 @@
     generated code compatible with old C# compilers (pre-roslyn compilers
     from .NET framework and old versions of mono) that do not support
     ref structs. (#7490)
-=======
+
 2020-06-01 version 3.12.3 (C++/Java/Python/PHP/Objective-C/C#/Ruby/JavaScript)
 
   Objective-C
   * Tweak the union used for Extensions to support old generated code. #7573
->>>>>>> 9ce8c330
 
 2020-05-26 version 3.12.2 (C++/Java/Python/PHP/Objective-C/C#/Ruby/JavaScript)
 
