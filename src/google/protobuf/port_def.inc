--- conflicted
+++ resolved
@@ -773,13 +773,9 @@
 // To silence the fact that we will pop this push from another file
 #pragma warning(disable : 5031)
 // Conditional expression is constant
-<<<<<<< HEAD
-#pragma warning(disable : 4127)
-=======
 #pragma warning(disable: 4127)
 // decimal digit terminates octal escape sequence
 #pragma warning(disable: 4125)
->>>>>>> 5f55fe1d
 #endif
 
 // We don't want code outside port_def doing complex testing, so
