--- conflicted
+++ resolved
@@ -206,30 +206,6 @@
           }
         };
 
-<<<<<<< HEAD
-        // rb_define_class_id
-        RubyClass klass = RubyClass.newClass(runtime, runtime.getObject());
-        klass.setAllocator(allocator);
-        klass.makeMetaClass(runtime.getObject().getMetaClass());
-        klass.inherit(runtime.getObject());
-        RubyModule messageExts = runtime.getClassFromPath("Google::Protobuf::MessageExts");
-        klass.include(new IRubyObject[] {messageExts});
-        klass.instance_variable_set(runtime.newString(Utils.DESCRIPTOR_INSTANCE_VAR), this);
-        klass.defineAnnotatedMethods(RubyMessage.class);
-        // Workaround for https://github.com/jruby/jruby/issues/7154
-        klass.searchMethod("respond_to?").setIsBuiltin(false);
-        return klass;
-    }
-
-    private static RubyClass cFieldDescriptor;
-    private static RubyClass cOneofDescriptor;
-
-    private Descriptor descriptor;
-    private IRubyObject name;
-    private Map<IRubyObject, RubyFieldDescriptor> fieldDescriptors;
-    private Map<IRubyObject, RubyOneofDescriptor> oneofDescriptors;
-    private RubyClass klazz;
-=======
     // rb_define_class_id
     RubyClass klass = RubyClass.newClass(runtime, runtime.getObject());
     klass.setAllocator(allocator);
@@ -239,8 +215,8 @@
     klass.include(new IRubyObject[] {messageExts});
     klass.instance_variable_set(runtime.newString(Utils.DESCRIPTOR_INSTANCE_VAR), this);
     klass.defineAnnotatedMethods(RubyMessage.class);
-    // Workaround for https://github.com/jruby/jruby/issues/7154
-    klass.searchMethod("respond_to?").setIsBuiltin(false);
+        // Workaround for https://github.com/jruby/jruby/issues/7154
+        klass.searchMethod("respond_to?").setIsBuiltin(false);
     return klass;
   }
 
@@ -252,5 +228,4 @@
   private Map<IRubyObject, RubyFieldDescriptor> fieldDescriptors;
   private Map<IRubyObject, RubyOneofDescriptor> oneofDescriptors;
   private RubyClass klazz;
->>>>>>> e81c678e
 }