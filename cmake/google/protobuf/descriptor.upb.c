--- conflicted
+++ resolved
@@ -309,26 +309,15 @@
   {.subenum = &google_protobuf_FieldOptions_JSType_enuminit},
 };
 
-<<<<<<< HEAD
-static const upb_MiniTable_Field google_protobuf_FieldOptions__fields[7] = {
+static const upb_MiniTable_Field google_protobuf_FieldOptions__fields[8] = {
   {1, UPB_SIZE(4, 4), 1, 1, 14, kUpb_FieldMode_Scalar | (kUpb_FieldRep_4Byte << kUpb_FieldRep_Shift)},
   {2, UPB_SIZE(12, 12), 2, 0, 8, kUpb_FieldMode_Scalar | (kUpb_FieldRep_1Byte << kUpb_FieldRep_Shift)},
   {3, UPB_SIZE(13, 13), 3, 0, 8, kUpb_FieldMode_Scalar | (kUpb_FieldRep_1Byte << kUpb_FieldRep_Shift)},
   {5, UPB_SIZE(14, 14), 4, 0, 8, kUpb_FieldMode_Scalar | (kUpb_FieldRep_1Byte << kUpb_FieldRep_Shift)},
   {6, UPB_SIZE(8, 8), 5, 2, 14, kUpb_FieldMode_Scalar | (kUpb_FieldRep_4Byte << kUpb_FieldRep_Shift)},
   {10, UPB_SIZE(15, 15), 6, 0, 8, kUpb_FieldMode_Scalar | (kUpb_FieldRep_1Byte << kUpb_FieldRep_Shift)},
-  {999, UPB_SIZE(16, 16), 0, 0, 11, kUpb_FieldMode_Array | (kUpb_FieldRep_Pointer << kUpb_FieldRep_Shift)},
-=======
-static const upb_MiniTable_Field google_protobuf_FieldOptions__fields[8] = {
-  {1, UPB_SIZE(4, 4), 1, 1, 14, kUpb_FieldMode_Scalar | (upb_FieldRep_4Byte << upb_FieldRep_Shift)},
-  {2, UPB_SIZE(12, 12), 2, 0, 8, kUpb_FieldMode_Scalar | (upb_FieldRep_1Byte << upb_FieldRep_Shift)},
-  {3, UPB_SIZE(13, 13), 3, 0, 8, kUpb_FieldMode_Scalar | (upb_FieldRep_1Byte << upb_FieldRep_Shift)},
-  {5, UPB_SIZE(14, 14), 4, 0, 8, kUpb_FieldMode_Scalar | (upb_FieldRep_1Byte << upb_FieldRep_Shift)},
-  {6, UPB_SIZE(8, 8), 5, 2, 14, kUpb_FieldMode_Scalar | (upb_FieldRep_4Byte << upb_FieldRep_Shift)},
-  {10, UPB_SIZE(15, 15), 6, 0, 8, kUpb_FieldMode_Scalar | (upb_FieldRep_1Byte << upb_FieldRep_Shift)},
-  {15, UPB_SIZE(16, 16), 7, 0, 8, kUpb_FieldMode_Scalar | (upb_FieldRep_1Byte << upb_FieldRep_Shift)},
-  {999, UPB_SIZE(20, 24), 0, 0, 11, kUpb_FieldMode_Array | (upb_FieldRep_Pointer << upb_FieldRep_Shift)},
->>>>>>> 34e148c4
+  {15, UPB_SIZE(16, 16), 7, 0, 8, kUpb_FieldMode_Scalar | (kUpb_FieldRep_1Byte << kUpb_FieldRep_Shift)},
+  {999, UPB_SIZE(20, 24), 0, 0, 11, kUpb_FieldMode_Array | (kUpb_FieldRep_Pointer << kUpb_FieldRep_Shift)},
 };
 
 const upb_MiniTable google_protobuf_FieldOptions_msginit = {
